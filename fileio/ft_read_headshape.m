function [shape] = ft_read_headshape(filename, varargin)

% FT_READ_HEADSHAPE reads the fiducials and/or the measured headshape from a variety
% of files (like CTF and Polhemus). The headshape and fiducials can for example be
% used for coregistration.
%
% Use as
%   [shape] = ft_read_headshape(filename, ...)
% or
%   [shape] = ft_read_headshape({filename1, filename2}, ...)
%
% If you specify the filename as a cell-array, the following situations are supported:
%  - a two-element cell-array with the file names for the left and
%    right hemisphere, e.g. FreeSurfer's {'lh.orig' 'rh.orig'}, or
%    Caret's {'X.L.Y.Z.surf.gii' 'X.R.Y.Z.surf.gii'}
%  - a two-element cell-array points to files that represent
%    the coordinates and topology in separate files, e.g.
%    Caret's {'X.L.Y.Z.coord.gii' 'A.L.B.C.topo.gii'};
% By default all information from the two files will be concatenated (i.e. assumed to
% be the shape of left and right hemispeheres). The option 'concatenate' can be set
% to 'no' to prevent them from being concatenated in a single structure.
%
% Additional options should be specified in key-value pairs and can include
%   'format'      = string, see below
%   'coordsys'    = string, e.g. 'head' or 'dewar' (only supported for CTF)
%   'unit'        = string, e.g. 'mm' (default is the native units of the file)
%   'concatenate' = 'no' or 'yes' (default = 'yes')
%   'image'       = path to .jpeg file
%
% Supported input file formats include
%   'matlab'       containing FieldTrip or BrainStorm headshapes or cortical meshes
%   'stl'          STereoLithography file format, for use with CAD and/or generic 3D mesh editing programs
%   'vtk'          Visualization ToolKit file format, for use with Paraview
%   'mne_*'        MNE surface description in ASCII format ('mne_tri') or MNE source grid in ascii format, described as 3D points ('mne_pos')
%   'obj'          Wavefront .obj file obtained with the structure.io
%   'off'
%   'ply'
%   'itab_asc'
%   'ctf_*'
%   '4d_*'
%   'neuromag_*'
%   'yokogawa_*'
%   'polhemus_*'
%   'freesurfer_*'
%   'mne_source'
%   'spmeeg_mat'
%   'netmeg'
%   'vista'
%   'tet'
%   'tetgen_ele'
%   'gifti'
%   'caret_surf'
%   'caret_coord'
%   'caret_topo'
%   'caret_spec'
%   'brainvisa_mesh'
%   'brainsuite_dfs'
%
% See also FT_READ_VOL, FT_READ_SENS, FT_READ_ATLAS, FT_WRITE_HEADSHAPE

% Copyright (C) 2008-2017 Robert Oostenveld
%
% This file is part of FieldTrip, see http://www.fieldtriptoolbox.org
% for the documentation and details.
%
%    FieldTrip is free software: you can redistribute it and/or modify
%    it under the terms of the GNU General Public License as published by
%    the Free Software Foundation, either version 3 of the License, or
%    (at your option) any later version.
%
%    FieldTrip is distributed in the hope that it will be useful,
%    but WITHOUT ANY WARRANTY; without even the implied warranty of
%    MERCHANTABILITY or FITNESS FOR A PARTICULAR PURPOSE.  See the
%    GNU General Public License for more details.
%
%    You should have received a copy of the GNU General Public License
%    along with FieldTrip. If not, see <http://www.gnu.org/licenses/>.
%
% $Id$

% get the options
annotationfile = ft_getopt(varargin, 'annotationfile');
concatenate    = ft_getopt(varargin, 'concatenate', 'yes');
coordsys       = ft_getopt(varargin, 'coordsys', 'head');    % for ctf or neuromag_mne coil positions, the alternative is dewar
fileformat     = ft_getopt(varargin, 'format');
unit           = ft_getopt(varargin, 'unit');
image          = ft_getopt(varargin, 'image',[100, 100 ,100]);               % path to .jpeg file

% Check the input, if filename is a cell-array, call ft_read_headshape recursively and combine the outputs.
% This is used to read the left and right hemisphere of a Freesurfer cortical segmentation.
if iscell(filename)

  for i = 1:numel(filename)
    tmp       = ft_read_headshape(filename{i}, varargin{:});
    haspos(i) = isfield(tmp, 'pos') && ~isempty(tmp.pos);
    hastri(i) = isfield(tmp, 'tri') && ~isempty(tmp.tri);
    if ~haspos(i), tmp.pos = []; end
    if ~hastri(i), tmp.tri = []; end
    if ~isfield(tmp, 'unit'), tmp.unit = 'unknown'; end
    bnd(i) = tmp;
  end

  % Concatenate the bnds (only if 'concatenate' = 'yes' ) and if all
  % structures have non-empty vertices and triangles. If not, the input filenames
  % may have been caret-style coord and topo, which needs combination of
  % the pos and tri.

  if  numel(filename)>1 && all(haspos==1) && strcmp(concatenate, 'yes')
    if length(bnd)>2
      ft_error('Cannot concatenate more than two files') % no more than two files are taken for cancatenation
    else
      fprintf('Concatenating the meshes in %s and %s\n', filename{1}, filename{2});

      shape     = [];
      shape.pos = cat(1, bnd.pos);
      npos      = size(bnd(1).pos,1);

      if isfield(bnd(1), 'tri')  && isfield(bnd(2), 'tri')
        shape.tri = cat(1, bnd(1).tri, bnd(2).tri + npos);
      elseif ~isfield(bnd(1), 'tri') && ~isfield(bnd(2), 'tri')
        % this is ok
      else
        ft_error('not all input files seem to contain a triangulation');
      end

      % concatenate any other fields
      fnames = {'sulc' 'curv' 'area' 'thickness' 'atlasroi'};
      for k = 1:numel(fnames)
        if isfield(bnd(1), fnames{k}) && isfield(bnd(2), fnames{k})
          shape.(fnames{k}) = cat(1, bnd.(fnames{k}));
        elseif ~isfield(bnd(1), fnames{k}) && ~isfield(bnd(2), fnames{k})
          % this is ok
        else
          ft_error('not all input files seem to contain a "%s"', fnames{k});
        end
      end

      shape.brainstructure = []; % keeps track of the order of files in concatenation
      for h = 1:length(bnd)
        shape.brainstructure  = [shape.brainstructure; h*ones(length(bnd(h).pos), 1)];
        [p,f,e]               = fileparts(filename{h});

        % do an educated guess, otherwise default to the filename
        iscortexright = ~isempty(strfind(f,'rh'));
        iscortexright = iscortexright || ~isempty(strfind(f,'.R.'));
        iscortexright = iscortexright || ~isempty(strfind(f,'Right'));
        iscortexright = iscortexright || ~isempty(strfind(f,'RIGHT'));

        iscortexleft = ~isempty(strfind(f,'lh'));
        iscortexleft = iscortexleft || ~isempty(strfind(f,'.L.'));
        iscortexleft = iscortexleft || ~isempty(strfind(f,'Left'));
        iscortexleft = iscortexleft || ~isempty(strfind(f,'LEFT'));

        if iscortexright && iscortexleft
          % something strange is going on, default to the filename and let the user take care of this
          shape.brainstructurelabel{h,1} = f;
        elseif iscortexleft
          shape.brainstructurelabel{h,1} = 'CORTEX_LEFT';
        elseif iscortexright
          shape.brainstructurelabel{h,1} = 'CORTEX_RIGHT';
        else
          % nothing to be guessed
          shape.brainstructurelabel{h,1} = f;
        end
      end

    end
  elseif numel(filename)>1 && ~all(haspos==1)
    if numel(bnd)>2
      ft_error('Cannot combine more than two files') % no more than two files are taken for cancatenation
    else
      shape = [];
      if sum(haspos==1)==1
        fprintf('Using the vertex positions from %s\n', filename{find(haspos==1)});
        shape.pos  = bnd(haspos==1).pos;
        shape.unit = bnd(haspos==1).unit;
      else
        ft_error('Don''t know what to do');
      end
      if sum(hastri==1)==1
        fprintf('Using the faces definition from %s\n', filename{find(hastri==1)});
        shape.tri = bnd(hastri==1).tri;
      end
      if max(shape.tri(:))~=size(shape.pos,1)
        ft_error('mismatch in number of points in pos and tri');
      end
    end

  else
    % in case numel(filename)==1, or strcmp(concatenate, 'no')
    shape = bnd;
  end

  return
end % if iscell

% checks if there exists a .jpg file of 'filename'
[pathstr,name]  = fileparts(filename);
if exist(fullfile(pathstr,[name,'.jpg']))
  image    = fullfile(pathstr,[name,'.jpg']);
  hasimage = 1;
end


% optionally get the data from the URL and make a temporary local copy
filename = fetch_url(filename);

if isempty(fileformat)
  % only do the autodetection if the format was not specified
  fileformat = ft_filetype(filename);
end

if ~isempty(annotationfile) && ~strcmp(fileformat, 'mne_source')
  ft_error('at present extracting annotation information only works in conjunction with mne_source files');
end

% start with an empty structure
shape           = [];
shape.pos       = [];

switch fileformat
  case {'ctf_ds', 'ctf_hc', 'ctf_meg4', 'ctf_res4', 'ctf_old'}
    [p, f, x] = fileparts(filename);

    if strcmp(fileformat, 'ctf_old')
      fileformat = ft_filetype(filename);
    end

    if strcmp(fileformat, 'ctf_ds')
      filename = fullfile(p, [f x], [f '.hc']);
    elseif strcmp(fileformat, 'ctf_meg4')
      filename = fullfile(p, [f '.hc']);
    elseif strcmp(fileformat, 'ctf_res4')
      filename = fullfile(p, [f '.hc']);
    end

    orig = read_ctf_hc(filename);
    switch coordsys
      case 'head'
        shape.fid.pos = cell2mat(struct2cell(orig.head));
        shape.coordsys = 'ctf';
      case 'dewar'
        shape.fid.pos = cell2mat(struct2cell(orig.dewar));
        shape.coordsys = 'dewar';
      otherwise
        ft_error('incorrect coordsys specified');
    end
    shape.fid.label = fieldnames(orig.head);

  case 'ctf_shape'
    orig = read_ctf_shape(filename);
    shape.pos = orig.pos;
    shape.fid.label = {'NASION', 'LEFT_EAR', 'RIGHT_EAR'};
    shape.fid.pos = zeros(0,3); % start with an empty array
    for i = 1:numel(shape.fid.label)
      shape.fid.pos = cat(1, shape.fid.pos, getfield(orig.MRI_Info, shape.fid.label{i}));
    end

  case {'4d_xyz', '4d_m4d', '4d_hs', '4d', '4d_pdf'}
    [p, f, x] = fileparts(filename);
    if ~strcmp(fileformat, '4d_hs')
      filename = fullfile(p, 'hs_file');
    end
    [shape.pos, fid] = read_bti_hs(filename);

    % I'm making some assumptions here
    % which I'm not sure will work on all 4D systems

    % fid = fid(1:3, :);

    [junk, NZ] = max(fid(1:3,1));
    [junk, L]  = max(fid(1:3,2));
    [junk, R]  = min(fid(1:3,2));
    rest       = setdiff(1:size(fid,1),[NZ L R]);

    shape.fid.pos = fid([NZ L R rest], :);
    shape.fid.label = {'NZ', 'L', 'R'};
    if ~isempty(rest),
      for i = 4:size(fid,1)
        shape.fid.label{i} = ['fiducial' num2str(i)];
        % in a 5 coil configuration this corresponds with Cz and Inion
      end
    end

  case 'itab_asc'
    shape = read_itab_asc(filename);

  case 'gifti'
    ft_hastoolbox('gifti', 1);
    g = gifti(filename);
    if ~isfield(g, 'vertices')
      ft_error('%s does not contain a tesselated surface', filename);
    end
    shape.pos = ft_warp_apply(g.mat, g.vertices);
    shape.tri = g.faces;
    shape.unit = 'mm';  % defined in the GIFTI standard to be milimeter
    if isfield(g, 'cdata')
      shape.mom = g.cdata;
    end

  case {'caret_surf' 'caret_topo' 'caret_coord'}
    ft_hastoolbox('gifti', 1);
    g = gifti(filename);
    if ~isfield(g, 'vertices') && strcmp(fileformat, 'caret_topo')
      try
        % do a clever guess by replacing topo with coord
        g2 = gifti(strrep(filename, '.topo.', '.coord.'));
        vertices  = ft_warp_apply(g2.mat, g2.vertices);
      catch
        vertices  = [];
      end
    else
      vertices  = ft_warp_apply(g.mat, g.vertices);
    end
    if ~isfield(g, 'faces') && strcmp(fileformat, 'caret_coord')
      try
        % do a clever guess by replacing topo with coord
        g2 = gifti(strrep(filename, '.coord.', '.topo.'));
        faces = g2.faces;
      catch
        faces = [];
      end
    else
      faces = g.faces;
    end

    shape.pos = vertices;
    shape.tri = faces;
    if isfield(g, 'cdata')
      shape.mom = g.cdata;
    end

    % check whether there is curvature info etc
    filename    = strrep(filename, '.surf.', '.shape.');
    [p,f,e]     = fileparts(filename);
    tok         = tokenize(f, '.');
    if length(tok)>2
      tmpfilename = strrep(filename, tok{3}, 'sulc');
      if exist(tmpfilename, 'file'), g = gifti(tmpfilename); shape.sulc = g.cdata; end
      if exist(strrep(tmpfilename, 'sulc', 'curvature'), 'file'),  g = gifti(strrep(tmpfilename, 'sulc', 'curvature')); shape.curv = g.cdata; end
      if exist(strrep(tmpfilename, 'sulc', 'thickness'), 'file'),  g = gifti(strrep(tmpfilename, 'sulc', 'thickness')); shape.thickness = g.cdata; end
      if exist(strrep(tmpfilename, 'sulc', 'atlasroi'),  'file'),  g = gifti(strrep(tmpfilename, 'sulc', 'atlasroi'));  shape.atlasroi  = g.cdata; end
    end

  case 'caret_spec'
    [spec, headerinfo] = read_caret_spec(filename);
    fn = fieldnames(spec)

    % concatenate the filenames that contain coordinates
    % concatenate the filenames that contain topologies
    coordfiles = {};
    topofiles  = {};
    for k = 1:numel(fn)
      if ~isempty(strfind(fn{k}, 'topo'))
        topofiles = cat(1,topofiles, spec.(fn{k}));
      end
      if ~isempty(strfind(fn{k}, 'coord'))
        coordfiles = cat(1,coordfiles, spec.(fn{k}));
      end
    end
    [selcoord, ok] = listdlg('ListString',coordfiles,'SelectionMode','single','PromptString','Select a file describing the coordinates');
    [seltopo, ok]  = listdlg('ListString',topofiles,'SelectionMode','single','PromptString','Select a file describing the topology');

    % recursively call ft_read_headshape
    tmp1 = ft_read_headshape(coordfiles{selcoord});
    tmp2 = ft_read_headshape(topofiles{seltopo});

    % quick and dirty sanity check to see whether the indexing of the
    % points in the topology matches the number of points
    if max(tmp2.tri(:))~=size(tmp1.pos,1)
      ft_error('there''s a mismatch between the number of points used in the topology, and described by the coordinates');
    end

    shape.pos = tmp1.pos;
    shape.tri = tmp2.tri;

  case 'neuromag_mex'
    [co,ki,nu] = hpipoints(filename);
    fid = co(:,find(ki==1))';

    [junk, NZ] = max(fid(:,2));
    [junk, L]  = min(fid(:,1));
    [junk, R]  = max(fid(:,1));

    shape.fid.pos = fid([NZ L R], :);
    shape.fid.label = {'NZ', 'L', 'R'};

  case 'mne_source'
    % read the source space from an MNE file
    ft_hastoolbox('mne', 1);

    src = mne_read_source_spaces(filename, 1);

    if ~isempty(annotationfile)
      ft_hastoolbox('freesurfer', 1);
      if numel(annotationfile)~=2
        ft_error('two annotationfiles expected, one for each hemisphere');
      end
      for k = 1:numel(annotationfile)
        [v{k}, label{k}, c(k)] = read_annotation(annotationfile{k}, 1);
      end

      % match the annotations with the src structures
      if src(1).np == numel(label{1}) && src(2).np == numel(label{2})
        src(1).labelindx = label{1};
        src(2).labelindx = label{2};
      elseif src(1).np == numel(label{2}) && src(1).np == numel(label{1})
        src(1).labelindx = label{2};
        src(2).labelindx = label{1};
      else
        ft_warning('incompatible annotation with triangulations, not using annotation information');
      end
      if ~isequal(c(1),c(2))
        ft_error('the annotation tables differ, expecting equal tables for the hemispheres');
      end
      c = c(1);
    end

    shape = [];
    % only keep the points that are in use
    inuse1 = src(1).inuse==1;
    inuse2 = src(2).inuse==1;
    shape.pos=[src(1).rr(inuse1,:); src(2).rr(inuse2,:)];

    % only keep the triangles that are in use; these have to be renumbered
    newtri1 = src(1).use_tris;
    newtri2 = src(2).use_tris;
    for i=1:numel(src(1).vertno)
      newtri1(newtri1==src(1).vertno(i)) = i;
    end
    for i=1:numel(src(2).vertno)
      newtri2(newtri2==src(2).vertno(i)) = i;
    end
    shape.tri  = [newtri1; newtri2 + numel(src(1).vertno)];
    if isfield(src(1), 'use_tri_area')
      shape.area = [src(1).use_tri_area(:); src(2).use_tri_area(:)];
    end
    if isfield(src(1), 'use_tri_nn')
      shape.nn = [src(1).use_tri_nn; src(2).use_tri_nn];
    end
    shape.orig.pos = [src(1).rr; src(2).rr];
    shape.orig.tri = [src(1).tris; src(2).tris + src(1).np];
    shape.orig.inuse = [src(1).inuse src(2).inuse]';
    shape.orig.nn    = [src(1).nn; src(2).nn];
    if isfield(src(1), 'labelindx')
      shape.orig.labelindx = [src(1).labelindx;src(2).labelindx];
      shape.labelindx      = [src(1).labelindx(inuse1); src(2).labelindx(inuse2)];
      %      ulabelindx = unique(c.table(:,5));
      %       for k = 1:c.numEntries
      %         % the values are really high (apart from the 0), so I guess it's safe to start
      %         % numbering from 1
      %         shape.orig.labelindx(shape.orig.labelindx==ulabelindx(k)) = k;
      %         shape.labelindx(shape.labelindx==ulabelindx(k)) = k;
      %       end
      % FIXME the above screws up the interpretation of the labels, because the
      % color table is not sorted
      shape.label = c.struct_names;
      shape.annotation = c.orig_tab; % to be able to recover which one
      shape.ctable = c.table;
    end

  case {'neuromag_fif' 'neuromag_mne'}

    orig = read_neuromag_hc(filename);
    switch coordsys
      case 'head'
        fidN=1;
        posN=1;
        for i=1:size(orig.head.pos,1)
          if strcmp(orig.head.label{i}, 'LPA') || strcmp(orig.head.label{i}, 'Nasion') || strcmp(orig.head.label{i}, 'RPA')
            shape.fid.pos(fidN,1:3) = orig.head.pos(i,:);
            shape.fid.label{fidN} = orig.head.label{i};
            fidN = fidN + 1;
          else
            shape.pos(posN,1:3) = orig.head.pos(i,:);
            shape.label{posN} = orig.head.label{i};
            posN = posN + 1;
          end
        end
        shape.coordsys = orig.head.coordsys;
      case 'dewar'
        fidN=1;
        posN=1;
        for i=1:size(orig.dewar.pos,1)
          if strcmp(orig.dewar.label{i}, 'LPA') || strcmp(orig.dewar.label{i}, 'Nasion') || strcmp(orig.dewar.label{i}, 'RPA')
            shape.fid.pos(fidN,1:3) = orig.dewar.pos(i,:);
            shape.fid.label{fidN} = orig.dewar.label{i};
            fidN = fidN + 1;
          else
            shape.pos(posN,1:3) = orig.dewar.pos(i,:);
            shape.label{posN} = orig.dewar.label{i};
            posN = posN + 1;
          end
        end
        shape.coordsys = orig.dewar.coordsys;
      otherwise
        ft_error('incorrect coordinates specified');
    end

  case {'ricoh_mrk', 'ricoh_ave', 'ricoh_con'}
    hdr = read_ricoh_header(filename);

    %% An exported file or an original one
    isexported = hdr.orig.digitize.info.done;

    %% Marker-coil positions
    mrk_pnt = hdr.orig.coregist.hpi;
    if any([mrk_pnt(:).meg_pos])
      mrk_pos = cat(1, mrk_pnt(1:end).meg_pos);
      mrk_label = transpose({mrk_pnt(1:end).label});
      sw_ind = [3 1 2];
      mrk_pos(1:3,:)= mrk_pos(sw_ind, :);
      mrk_pos = mrk_pos * 100; % unit: cm
      mrk_label(1:3,:)= mrk_label(sw_ind, :);
    else
      ft_error('No coil information found in the file');
    end

    %% Digitized points
    if ~isexported
      ft_info('The input file is an original one: only marker-coil positions are loaded\n');
      % The fiducial points are represented by the marker-coil positions.
      if any([mrk_pnt(:).meg_pos])
        shape.fid.pos = mrk_pos;   % unit: cm
        shape.fid.label = {'nas'; 'lpa'; 'rpa'; 'Marker4'; 'Marker5'};
      end
    else
      ft_info('The input file is a third-party-exported one including the digitized points\n');
      % All digitized points
      dig_pnt = hdr.orig.digitize.point;
      digitizer2meg = hdr.orig.digitize.info.digitizer2meg;
      R = digitizer2meg(1:3,1:3);
      T = digitizer2meg(1:3,4);
      % Transform to MEG coordinate:
      shape.pos = transpose( R * [[dig_pnt.x]; [dig_pnt.y]; [dig_pnt.z]] + repmat(T, 1, numel(dig_pnt))).*100; % unit: cm
      shape.label = transpose( deblank({dig_pnt(1:end).name}));
      % Fiducial points
      nas = find(strcmpi(shape.label, 'fidnz'));
      lpa = find(strcmpi(shape.label, 'fidt9'));
      rpa = find(strcmpi(shape.label, 'fidt10'));
      if ~isempty(nas) && ~isempty(lpa) && ~isempty(rpa)
        anatfid_pos = [ shape.pos(nas,:) ;  shape.pos(lpa,:) ; shape.pos(rpa,:) ];
        anatfid_label = {'nas'; 'lpa'; 'rpa'};
      end
      % HPIs
      HPI_1 = find(strcmpi(shape.label, 'HPI_1'));
      HPI_2 = find(strcmpi(shape.label, 'HPI_2'));
      HPI_3 = find(strcmpi(shape.label, 'HPI_3'));
      HPI_4 = find(strcmpi(shape.label, 'HPI_4'));
      HPI_5 = find(strcmpi(shape.label, 'HPI_5'));
      if ~isempty(HPI_1) && ~isempty(HPI_2) && ~isempty(HPI_3) && ~isempty(HPI_4) && ~isempty(HPI_5)
        HPI_pos = [ shape.pos(HPI_3,:) ;...
                    shape.pos(HPI_1,:) ;...
                    shape.pos(HPI_2,:) ;...
                    shape.pos(HPI_4,:) ;...
                    shape.pos(HPI_5,:) ];
        HPI_label = { 'HPI_3'; 'HPI_1'; 'HPI_2'; 'HPI_4'; 'HPI_5' };
      end
      shape.fid.pos = [ anatfid_pos; HPI_pos; mrk_pos ];
      shape.fid.label = [ anatfid_label; HPI_label; mrk_label ];
    end
    % 'cm' as a unit for 'pos':
    shape.unit = 'cm';

  case {'yokogawa_mrk', 'yokogawa_ave', 'yokogawa_con'}
    if ft_hastoolbox('yokogawa_meg_reader')
      hdr = read_yokogawa_header_new(filename);
      %% Marker-coil positions
      mrk_pnt = hdr.orig.coregist.hpi;

      % markers 1-3 identical to zero: try *.mrk file
      if ~any([mrk_pnt(:).meg_pos])
        ft_info('Reading marker-coil positions from a .mrk file\n');
        [p, f, x] = fileparts(filename);
        filename = fullfile(p, [f '.mrk']);
        if exist(filename, 'file')
          hdr_tmp = read_yokogawa_header_new(filename);
          mrk_pnt = hdr_tmp.orig.coregist.hpi;
        end
      end

      if any([mrk_pnt(:).meg_pos])
        mrk_pos = cat(1, mrk_pnt(1:end).meg_pos);
        mrk_label = transpose({mrk_pnt(1:end).label});
        sw_ind = [3 1 2];
        mrk_pos(1:3,:)= mrk_pos(sw_ind, :);
        mrk_pos = mrk_pos * 100; % unit: cm
        mrk_label(1:3,:)= mrk_label(sw_ind, :);
      else
        ft_error('No coil information found in the file');
      end

      %% An exported file or an original one
      isexported = hdr.orig.digitize.info.done;

      %% Digitized points
      if ~isexported
        ft_info('The input file is an original one: only marker-coil positions are loaded\n');
        % The fiducial points are represented by the marker-coil positions.
        if any([mrk_pnt(:).meg_pos])
          shape.fid.pos = mrk_pos;   % unit: cm
          shape.fid.label = {'nas'; 'lpa'; 'rpa'; 'Marker4'; 'Marker5'};
        end
      else
        ft_info('The input file is a third-party-exported one including the digitized points\n');
        % All digitized points
        dig_pnt = hdr.orig.digitize.point;
        digitizer2meg = hdr.orig.digitize.info.digitizer2meg;
        R = digitizer2meg(1:3,1:3);
        T = digitizer2meg(1:3,4);
        % Transform to MEG coordinate:
<<<<<<< HEAD
        shape.pos = transpose( R * [[dig_pnt.x]; [dig_pnt.y]; [dig_pnt.z]] + repmat(T, 1, numel(dig_pnt)) ).*100; % unit: cm
=======
        shape.pos = transpose( R * [[dig_pnt.x]; [dig_pnt.y]; [dig_pnt.z]] + repmat(T, 1, numel(dig_pnt))).*100; % unit: cm
>>>>>>> cab701d3
        shape.label = transpose( deblank({dig_pnt(1:end).name}));
        % Fiducial points
        nas = find(strcmpi(shape.label, 'fidnz'));
        lpa = find(strcmpi(shape.label, 'fidt9'));
        rpa = find(strcmpi(shape.label, 'fidt10'));
        if ~isempty(nas) && ~isempty(lpa) && ~isempty(rpa)
          anatfid_pos = [ shape.pos(nas,:) ;  shape.pos(lpa,:) ; shape.pos(rpa,:) ];
          anatfid_label = {'nas'; 'lpa'; 'rpa'};
        end
        % HPIs
        HPI_1 = find(strcmpi(shape.label, 'HPI_1'));
        HPI_2 = find(strcmpi(shape.label, 'HPI_2'));
        HPI_3 = find(strcmpi(shape.label, 'HPI_3'));
        HPI_4 = find(strcmpi(shape.label, 'HPI_4'));
        HPI_5 = find(strcmpi(shape.label, 'HPI_5'));
        if ~isempty(HPI_1) && ~isempty(HPI_2) && ~isempty(HPI_3) && ~isempty(HPI_4) && ~isempty(HPI_5)
          HPI_pos = [ shape.pos(HPI_3,:) ;...
                      shape.pos(HPI_1,:) ;...
                      shape.pos(HPI_2,:) ;...
                      shape.pos(HPI_4,:) ;...
                      shape.pos(HPI_5,:) ];
          HPI_label = { 'HPI_3'; 'HPI_1'; 'HPI_2'; 'HPI_4'; 'HPI_5' };
        end
        shape.fid.pos = [ anatfid_pos; HPI_pos; mrk_pos ];
        shape.fid.label = [ anatfid_label; HPI_label; mrk_label ];
      end
      % 'cm' as a unit for 'pos':
      shape.unit = 'cm';

    else  % the case that "yokogawa_meg_reader" is not available
      hdr = read_yokogawa_header(filename);
      marker = hdr.orig.matching_info.marker;
      % markers 1-3 identical to zero: try *.mrk file
      if ~any([marker(:).meg_pos])
        [p, f, x] = fileparts(filename);
        filename = fullfile(p, [f '.mrk']);
        if exist(filename, 'file')
          hdr = read_yokogawa_header(filename);
          marker = hdr.orig.matching_info.marker;
        end
      end

      % non zero markers 1-3
      if any([marker(:).meg_pos])
        shape.fid.pos = cat(1, marker(1:5).meg_pos);
        sw_ind = [3 1 2];
        shape.fid.pos(1:3,:)= shape.fid.pos(sw_ind, :);
        shape.fid.label = {'nas'; 'lpa'; 'rpa'; 'Marker4'; 'Marker5'};
      else
        ft_error('no coil information found in Yokogawa file');
      end

      % convert to the units of the grad, the desired default for yokogawa is centimeter.
      shape = ft_convert_units(shape, 'cm');
    end

  case 'yokogawa_raw'
    if ft_hastoolbox('yokogawa_meg_reader')
      hdr = read_yokogawa_header_new(filename);
      marker = hdr.orig.coregist.hpi;
    else
      hdr = read_yokogawa_header(filename);
      marker = hdr.orig.matching_info.marker;
    end

    % markers 1-3 identical to zero: try *.mrk file
    if ~any([marker(:).meg_pos])
      [p, f, x] = fileparts(filename);
      filename = fullfile(p, [f '.mrk']);
      if exist(filename, 'file')
        if ft_hastoolbox('yokogawa_meg_reader')
          hdr = read_yokogawa_header_new(filename);
          marker = hdr.orig.coregist.hpi;
        else
          hdr = read_yokogawa_header(filename);
          marker = hdr.orig.matching_info.marker;
        end
      end
    end

    % non zero markers 1-3
    if any([marker(:).meg_pos])
      shape.fid.pos = cat(1, marker(1:5).meg_pos);
      sw_ind = [3 1 2];
      shape.fid.pos(1:3,:)= shape.fid.pos(sw_ind, :);
      shape.fid.label = {'nas'; 'lpa'; 'rpa'; 'Marker4'; 'Marker5'};
    else
      ft_error('no coil information found in Yokogawa file');
    end

    % convert to the units of the grad, the desired default for yokogawa is centimeter.
    shape = ft_convert_units(shape, 'cm');

%  case {'yokogawa_mrk', 'yokogawa_ave', 'yokogawa_con', 'yokogawa_raw' }
%    if ft_hastoolbox('yokogawa_meg_reader')
%      hdr = read_yokogawa_header_new(filename);
%      marker = hdr.orig.coregist.hpi;
%    else
%      hdr = read_yokogawa_header(filename);
%      marker = hdr.orig.matching_info.marker;
%    end
%
%    % markers 1-3 identical to zero: try *.mrk file
%    if ~any([marker(:).meg_pos])
%      [p, f, x] = fileparts(filename);
%      filename = fullfile(p, [f '.mrk']);
%      if exist(filename, 'file')
%        if ft_hastoolbox('yokogawa_meg_reader')
%          hdr = read_yokogawa_header_new(filename);
%          marker = hdr.orig.coregist.hpi;
%        else
%          hdr = read_yokogawa_header(filename);
%          marker = hdr.orig.matching_info.marker;
%        end
%      end
%    end
%
%    % non zero markers 1-3
%    if any([marker(:).meg_pos])
%      shape.fid.pos = cat(1, marker(1:5).meg_pos);
%      sw_ind = [3 1 2];
%      shape.fid.pos(1:3,:)= shape.fid.pos(sw_ind, :);
%      shape.fid.label = {'nas'; 'lpa'; 'rpa'; 'Marker4'; 'Marker5'};
%    else
%      ft_error('no coil information found in Yokogawa file');
%    end
%
%    % convert to the units of the grad, the desired default for yokogawa is centimeter.
%    shape = ft_convert_units(shape, 'cm');

  case 'yokogawa_coregis'
    in_str = textread(filename, '%s');
    nr_items = size(in_str,1);
    ind = 1;
    coil_ind = 1;
    shape.fid.pos = [];
    shape.fid.label = {};
    while ind < nr_items
      if strcmp(in_str{ind},'MEG:x=')
        shape.fid.pos = [shape.fid.pos; str2num(strtok(in_str{ind+1},[',','['])) ...
          str2num(strtok(in_str{ind+3},[',','['])) str2num(strtok(in_str{ind+5},[',','[']))];
        shape.fid.label = [shape.fid.label ; ['Marker',num2str(coil_ind)]];
        coil_ind = coil_ind + 1;
        ind = ind + 6;
      else
        ind = ind +1;
      end
    end
    if size(shape.fid.label,1) ~= 5
      ft_error('Wrong number of coils');
    end

    sw_ind = [3 1 2];

    shape.fid.pos(1:3,:)= shape.fid.pos(sw_ind, :);
    shape.fid.label(1:3)= {'nas', 'lpa', 'rpa'};

  case 'yokogawa_hsp'
    fid = fopen(filename, 'rt');

    fidstart = false;
    hspstart = false;

    % try to locate the fiducial positions
    while ~fidstart && ~feof(fid)
      line = fgetl(fid);
      if ~isempty(strmatch('//Position of fiducials', line))
        fidstart = true;
      end
    end
    if fidstart
      line_xpos = fgetl(fid);
      line_ypos = fgetl(fid);
      line_yneg = fgetl(fid);
      xpos = sscanf(line_xpos(3:end), '%f');
      ypos = sscanf(line_ypos(3:end), '%f');
      yneg = sscanf(line_yneg(3:end), '%f');
      shape.fid.pos = [
        xpos(:)'
        ypos(:)'
        yneg(:)'
        ];
      shape.fid.label = {
        'X+'
        'Y+'
        'Y-'
        };
    end

    % try to locate the fiducial positions
    while ~hspstart && ~feof(fid)
      line = fgetl(fid);
      if ~isempty(strmatch('//No of rows', line))
        hspstart = true;
      end
    end
    if hspstart
      line = fgetl(fid);
      siz = sscanf(line, '%f');
      shape.pos = zeros(siz(:)');
      for i=1:siz(1)
        line = fgetl(fid);
        shape.pos(i,:) = sscanf(line, '%f');
      end
    end

    fclose(fid);

  case 'ply'
    [vert, face] = read_ply(filename);
    shape.pos = [vert.x vert.y vert.z];
    if isfield(vert, 'red') && isfield(vert, 'green') && isfield(vert, 'blue')
      shape.color = double([vert.red vert.green vert.blue])/255;
    end
    switch size(face,2)
      case 3
        shape.tri = face;
      case 4
        shape.tet = face;
      case 8
        shape.hex = face;
    end

  case 'polhemus_fil'
    [shape.fid.pos, shape.pos, shape.fid.label] = read_polhemus_fil(filename, 0);

  case 'polhemus_pos'
    [shape.fid.pos, shape.pos, shape.fid.label] = read_ctf_pos(filename);

  case 'spmeeg_mat'
    tmp = load(filename);
    if isfield(tmp.D, 'fiducials') && ~isempty(tmp.D.fiducials)
      shape = tmp.D.fiducials;
    else
      ft_error('no headshape found in SPM EEG file');
    end

  case 'matlab'
    % determine which variables are contained in the file
    tmp = load(filename);

    if isfield(tmp, 'shape')
      shape = tmp.shape;
    elseif isfield(tmp, 'headshape')
      shape = tmp.headshape;
    elseif isfield(tmp, 'surface')
      shape = tmp.surface;
    elseif isfield(tmp, 'bnd')
      % the variable in the file is most likely a precomputed triangulation of some sort
      shape = tmp.bnd;
    elseif isfield(tmp, 'mesh')
      % the variable in the file is most likely a precomputed triangulation of some sort
      shape = tmp.mesh;
    elseif isfield(tmp, 'elec')
      % represent the electrodes as headshape
      tmp.elec        = ft_datatype_sens(tmp.elec);
      shape.fid.pos   = tmp.elec.chanpos;
      shape.fid.label = tmp.elec.label;
    elseif isfield(tmp, 'Vertices')
      % this applies to BrainStorm cortical meshes
      shape.pos = tmp.Vertices;
      % copy some optional fields over with a new name
      shape = copyfields(tmp, shape, {'Faces', 'Curvature', 'SulciMap'});
      shape = renamefields(shape, {'Faces', 'Curvature', 'SulciMap'}, {'tri', 'curv', 'sulc'});
    elseif numel(fieldnames(tmp))==1
      fn = fieldnames(tmp);
      shape = tmp.(fn{1});
      % check that it has vertices and triangles
      assert(isfield(shape, 'pos') && isfield(shape, 'tri'), 'no headshape found in MATLAB file')
    else
      ft_error('no headshape found in MATLAB file');
    end

  case {'freesurfer_triangle_binary', 'freesurfer_quadrangle'}
    % the freesurfer toolbox is required for this
    ft_hastoolbox('freesurfer', 1);

    [pos, tri] = read_surf(filename);

    if min(tri(:)) == 0
      % start counting from 1
      tri = tri + 1;
    end
    shape.pos = pos;
    shape.tri = tri;

    % for the left and right
    [path,name,ext] = fileparts(filename);

    if strcmp(ext, '.inflated') % does the shift only for inflated surface
      if strcmp(name, 'lh')
        % assume freesurfer inflated mesh in mm, mni space
        % move the mesh a bit to the left, to avoid overlap with the right
        % hemisphere
        shape.pos(:,1) = shape.pos(:,1) - max(shape.pos(:,1)) - 10;

      elseif strcmp(name, 'rh')
        % id.
        % move the mesh a bit to the right, to avoid overlap with the left
        % hemisphere
        shape.pos(:,1) = shape.pos(:,1) - min(shape.pos(:,1)) + 10;
      end
    end

    if exist(fullfile(path, [name,'.sulc']), 'file'), shape.sulc = read_curv(fullfile(path, [name,'.sulc'])); end
    if exist(fullfile(path, [name,'.curv']), 'file'), shape.curv = read_curv(fullfile(path, [name,'.curv'])); end
    if exist(fullfile(path, [name,'.area']), 'file'), shape.area = read_curv(fullfile(path, [name,'.area'])); end
    if exist(fullfile(path, [name,'.thickness']), 'file'), shape.thickness = read_curv(fullfile(path, [name,'.thickness'])); end

  case 'stl'
    [pos, tri, nrm] = read_stl(filename);
    shape.pos = pos;
    shape.tri = tri;

  case 'obj'
    ft_hastoolbox('wavefront', 1);
    % Implemented for structure.io .obj thus far
    obj = read_wobj(filename);
    shape.pos     = obj.vertices;
    shape.pos     = shape.pos - repmat(sum(shape.pos)/length(shape.pos),[length(shape.pos),1]); %centering vertices
    shape.tri     = obj.objects(2).data.vertices;
    if (~isempty(image) && exist('hasimage','var'))
      texture = obj.vertices_texture;

      %Refines the mesh and textures to increase resolution of the
      %colormapping
      for i = 1:1
        [shape.pos, shape.tri,texture] = refine(shape.pos,shape.tri,'banks',texture);
      end
      picture     = imread(image);
      color = uint8(zeros(length(shape.pos),3));
      for i=1:length(shape.pos)
        color(i,1:3) = picture(floor((1-texture(i,2))*length(picture)),1+floor(texture(i,1)*length(picture)),1:3);
      end
    end

  case 'vtk'
    [pos, tri] = read_vtk(filename);
    shape.pos = pos;
    shape.tri = tri;

  case 'off'
    [pos, plc] = read_off(filename);
    shape.pos  = pos;
    shape.tri  = plc;

  case 'mne_tri'
    % FIXME this should be implemented, consistent with ft_write_headshape
    keyboard

  case 'mne_pos'
    % FIXME this should be implemented, consistent with ft_write_headshape
    keyboard

  case 'netmeg'
    hdr = ft_read_header(filename);
    if isfield(hdr.orig, 'headshapedata')
      shape.pos = hdr.orig.Var.headshapedata;
    else
      ft_error('the NetMEG file "%s" does not contain headshape data', filename);
    end

  case 'vista'
    ft_hastoolbox('simbio', 1);
    [nodes,elements,labels] = read_vista_mesh(filename);
    shape.pos     = nodes;
    if size(elements,2)==8
      shape.hex     = elements;
    elseif size(elements,2)==4
      shape.tet = elements;
    else
      ft_error('unknown elements format')
    end
    % representation of data is compatible with ft_datatype_parcellation
    shape.tissue = zeros(size(labels));
    numlabels = size(unique(labels),1);
    shape.tissuelabel = {};
    for i = 1:numlabels
      ulabel = unique(labels);
      shape.tissue(labels == ulabel(i)) = i;
      shape.tissuelabel{i} = num2str(ulabel(i));
    end

  case 'tet'
    % the toolbox from Gabriel Peyre has a function for this
    ft_hastoolbox('toolbox_graph', 1);
    [vertex, face] = read_tet(filename);
    %     'vertex' is a '3 x nb.vert' array specifying the position of the vertices.
    %     'face' is a '4 x nb.face' array specifying the connectivity of the tet mesh.
    shape.pos = vertex';
    shape.tet = face';

  case 'tetgen_ele'
    % reads in the tetgen format and rearranges according to FT conventions
    % tetgen files also return a 'faces' field, which is not used here
    [p, f, x] = fileparts(filename);
    filename = fullfile(p, f); % without the extension
    IMPORT = importdata([filename '.ele'],' ',1);
    shape.tet = IMPORT.data(:,2:5);
    if size(IMPORT.data,2)==6
      labels = IMPORT.data(:,6);
      % representation of tissue type is compatible with ft_datatype_parcellation
      numlabels = size(unique(labels),1);
      ulabel    = unique(labels);
      shape.tissue      = zeros(size(labels));
      shape.tissuelabel = {};
      for i = 1:numlabels
        shape.tissue(labels == ulabel(i)) = i;
        shape.tissuelabel{i} = num2str(ulabel(i));
      end
    end
    IMPORT = importdata([filename '.node'],' ',1);
    shape.pos = IMPORT.data(:,2:4);

  case 'brainsuite_dfs'
    % this requires the readdfs function from the BrainSuite MATLAB utilities
    ft_hastoolbox('brainsuite', 1);

    dfs = readdfs(filename);
    % these are expressed in MRI dimensions
    shape.pos  = dfs.vertices;
    shape.tri  = dfs.faces;
    shape.unit = 'unkown';

    % the filename is something like 2467264.right.mid.cortex.svreg.dfs
    % whereas the corresponding MRI is 2467264.nii and might be gzipped
    [p, f, x] = fileparts(filename);
    while ~isempty(x)
      [junk, f, x] = fileparts(f);
    end

    if exist(fullfile(p, [f '.nii']), 'file')
      fprintf('reading accompanying MRI file "%s"\n', fullfile(p, [f '.nii']));
      mri = ft_read_mri(fullfile(p, [f '.nii']));
      transform = eye(4);
      transform(1:3,4) = mri.transform(1:3,4); % only use the translation
      shape.pos  = ft_warp_apply(transform, shape.pos);
      shape.unit = mri.unit;
    elseif exist(fullfile(p, [f '.nii.gz']), 'file')
      fprintf('reading accompanying MRI file "%s"\n', fullfile(p, [f '.nii']));
      mri = ft_read_mri(fullfile(p, [f '.nii.gz']));
      transform = eye(4);
      transform(1:3,4) = mri.transform(1:3,4); % only use the translation
      shape.pos  = ft_warp_apply(transform, shape.pos);
      shape.unit = mri.unit;
    else
      ft_warning('could not find accompanying MRI file, returning vertices in voxel coordinates');
    end

  case 'brainvisa_mesh'
    % this requires the loadmesh function from the BrainVISA MATLAB utilities
    ft_hastoolbox('brainvisa', 1);
    [shape.pos, shape.tri, shape.nrm] = loadmesh(filename);
    shape.tri = shape.tri + 1; % they should be 1-offset, not 0-offset
    shape.unit = 'unkown';

    if exist([filename '.minf'], 'file')
      minffid = fopen([filename '.minf']);
      hdr=fgetl(minffid);
      tfm_idx = strfind(hdr,'''transformations'':') + 21;
      transform = sscanf(hdr(tfm_idx:end),'%f,',[4 4])';
      fclose(minffid);
      if ~isempty(transform)
        shape.pos = ft_warp_apply(transform, shape.pos);
        shape = rmfield(shape, 'unit'); % it will be determined later on, based on the size
      end
    end

    if isempty(transform)
      % the transformation was not present in the minf file, try to get it from the MRI

      % the filename is something like subject01_Rwhite_inflated_4d.mesh
      % and it is accompanied by subject01.nii
      [p, f, x] = fileparts(filename);
      f = tokenize(f, '_');
      f = f{1};

      if exist(fullfile(p, [f '.nii']), 'file')
        fprintf('reading accompanying MRI file "%s"\n', fullfile(p, [f '.nii']));
        mri = ft_read_mri(fullfile(p, [f '.nii']));
        shape.pos  = ft_warp_apply(mri.transform, shape.pos);
        shape.unit = mri.unit;
        transform = true; % used for feedback
      elseif exist(fullfile(p, [f '.nii.gz']), 'file')
        fprintf('reading accompanying MRI file "%s"\n', fullfile(p, [f '.nii.gz']));
        mri = ft_read_mri(fullfile(p, [f '.nii.gz']));
        shape.pos  = ft_warp_apply(mri.transform, shape.pos);
        shape.unit = mri.unit;
        transform = true; % used for feedback
      end
    end

    if isempty(transform)
      ft_warning('cound not determine the coordinate transformation, returning vertices in voxel coordinates');
    end

  case 'brainvoyager_srf'
    [pos, tri, srf] = read_bv_srf(filename);
    shape.pos = pos;
    shape.tri = tri;

    % FIXME add details from srf if possible
    % FIXME do transform
    % FIXME remove vertices that are not in a triangle
    % FIXME add unit

  case 'besa_sfp'
    [lab, pos] = read_besa_sfp(filename, 0);
    shape.pos = pos;

    % assume that all non-'headshape' points are fiducial markers
    hs = strmatch('headshape', lab);
    lab(hs) = [];
    pos(hs, :) = [];
    shape.fid.label = lab;
    shape.fid.pos = pos;

  case 'asa_elc'
    elec = ft_read_sens(filename);

    shape.fid.pos   = elec.chanpos;
    shape.fid.label = elec.label;

    npos = read_asa(filename, 'NumberHeadShapePoints=', '%d');
    if ~isempty(npos) && npos>0
      origunit = read_asa(filename, 'UnitHeadShapePoints', '%s', 1);
      pos  = read_asa(filename, 'HeadShapePoints', '%f', npos, ':');

      pos = ft_scalingfactor(origunit, 'mm')*pos;

      shape.pos = pos;
    end

  case 'neuromag_mesh'
    fid = fopen(filename, 'rt');
    npos = fscanf(fid, '%d', 1);
    pos = fscanf(fid, '%f', [6 npos])';
    ntri = fscanf(fid, '%d', 1);
    tri = fscanf(fid, '%d', [3 ntri])';
    fclose(fid);

    shape.pos = pos(:,1:3); % vertex positions
    shape.nrm = pos(:,4:6); % vertex normals
    shape.tri = tri;

  otherwise
    % try reading it from an electrode of volume conduction model file
    success = false;

    if ~success
      % try reading it as electrode positions
      % and treat those as fiducials
      try
        elec = ft_read_sens(filename);
        if ~ft_senstype(elec, 'eeg')
          ft_error('headshape information can not be read from MEG gradiometer file');
        else
          shape.fid.pos   = elec.chanpos;
          shape.fid.label = elec.label;
          success = 1;
        end
      catch
        success = false;
      end % try
    end

    if ~success
      % try reading it as volume conductor
      % and treat the skin surface as headshape
      try
        headmodel = ft_read_vol(filename);
        if ~ft_voltype(headmodel, 'bem')
          ft_error('skin surface can only be extracted from boundary element model');
        else
          if ~isfield(headmodel, 'skin')
            headmodel.skin = find_outermost_boundary(headmodel.bnd);
          end
          shape.pos = headmodel.bnd(headmodel.skin).pos;
          shape.tri = headmodel.bnd(headmodel.skin).tri; % also return the triangulation
          success = 1;
        end
      catch
        success = false;
      end % try
    end

    if ~success
      ft_error('unknown fileformat "%s" for head shape information', fileformat);
    end
end % switch fileformat

if isfield(shape, 'label')
  % ensure that it is a column
  shape.label = shape.label(:);
end

if isfield(shape, 'fid') && isfield(shape.fid, 'label')
  % ensure that it is a column
  shape.fid.label = shape.fid.label(:);
end

% this will add the units to the head shape and optionally convert
if ~isempty(unit)
  shape = ft_convert_units(shape, unit);
else
  try
    % ft_determine_units will fail for triangle-only gifties.
    shape = ft_determine_units(shape);
  catch
  end
end

% ensure that vertex positions are given in pos, not in pnt
shape = fixpos(shape);
% ensure that the numerical arrays are represented in double precision and not as integers
shape = ft_struct2double(shape);

if (~isempty(image) && exist('hasimage','var'))
  shape.color = color;
end<|MERGE_RESOLUTION|>--- conflicted
+++ resolved
@@ -609,11 +609,7 @@
         R = digitizer2meg(1:3,1:3);
         T = digitizer2meg(1:3,4);
         % Transform to MEG coordinate:
-<<<<<<< HEAD
-        shape.pos = transpose( R * [[dig_pnt.x]; [dig_pnt.y]; [dig_pnt.z]] + repmat(T, 1, numel(dig_pnt)) ).*100; % unit: cm
-=======
         shape.pos = transpose( R * [[dig_pnt.x]; [dig_pnt.y]; [dig_pnt.z]] + repmat(T, 1, numel(dig_pnt))).*100; % unit: cm
->>>>>>> cab701d3
         shape.label = transpose( deblank({dig_pnt(1:end).name}));
         % Fiducial points
         nas = find(strcmpi(shape.label, 'fidnz'));
