function [type] = ft_filetype(filename, desired, varargin)

% FT_FILETYPE determines the filetype of many EEG/MEG/MRI data files by
% looking at the name, extension and optionally (part of) its contents.
% It tries to determine the global type of file (which usually
% corresponds to the manufacturer, the recording system or to the
% software used to create the file) and the particular subtype (e.g.
% continuous, average).
%
% Use as
%   type = ft_filetype(filename)
%   type = ft_filetype(dirname)
%
% This gives you a descriptive string with the data type, and can be
% used in a switch-statement. The descriptive string that is returned
% usually is something like 'XXX_YYY'/ where XXX refers to the
% manufacturer and YYY to the type of the data.
%
% Alternatively, use as
%   flag = ft_filetype(filename, type)
%   flag = ft_filetype(dirname, type)
% This gives you a boolean flag (0 or 1) indicating whether the file
% is of the desired type, and can be used to check whether the
% user-supplied file is what your subsequent code expects.
%
% Alternatively, use as
%   flag = ft_filetype(dirlist, type)
% where the dirlist contains a list of files contained within one
% directory. This gives you a boolean vector indicating for each file
% whether it is of the desired type.
%
% Most filetypes of the following manufacturers and/or software programs are recognized
%  - 4D/BTi
%  - AFNI
%  - ASA
%  - Analyse
%  - Analyze/SPM
%  - BESA
%  - Bioimage Suite (*.mgrid)
%  - BrainSuite
%  - BrainVisa
%  - BrainVision
%  - Curry
%  - Dataq
%  - EDF
%  - EEProbe
%  - Elektra/Neuromag
%  - FreeSurfer
%  - LORETA
%  - Localite
%  - MINC
%  - Neuralynx
%  - Neuroscan
%  - Nihon Koden (*.m00)
%  - Plexon
%  - SR Research Eyelink
%  - SensoMotoric Instruments (SMI) *.txt
%  - Tobii *.tsv
%  - Stanford *.ply
%  - Tucker Davis Technology
%  - VSM-Medtech/CTF
%  - Yokogawa
%  - nifti, gifti
%  - Nicolet *.e (currently from Natus, formerly Carefusion, Viasys and
%                 Taugagreining. Also known as Oxford/Teca/Medelec Valor
%                 - Nervus)

% Copyright (C) 2003-2013 Robert Oostenveld
%
% This file is part of FieldTrip, see http://www.fieldtriptoolbox.org
% for the documentation and details.
%
%    FieldTrip is free software: you can redistribute it and/or modify
%    it under the terms of the GNU General Public License as published by
%    the Free Software Foundation, either version 3 of the License, or
%    (at your option) any later version.
%
%    FieldTrip is distributed in the hope that it will be useful,
%    but WITHOUT ANY WARRANTY; without even the implied warranty of
%    MERCHANTABILITY or FITNESS FOR A PARTICULAR PURPOSE.  See the
%    GNU General Public License for more details.
%
%    You should have received a copy of the GNU General Public License
%    along with FieldTrip. If not, see <http://www.gnu.org/licenses/>.
%
% $Id$

% these are for remembering the type on subsequent calls with the same input arguments
persistent previous_argin previous_argout previous_pwd

if nargin<2
  % ensure that all input arguments are defined
  desired = [];
end

current_argin = {filename, desired, varargin{:}};
current_pwd   = pwd;
if isequal(current_argin, previous_argin) && isequal(current_pwd, previous_pwd)
  % don't do the detection again, but return the previous value from cache
  type = previous_argout{1};
  return
end

if isa(filename, 'memmapfile')
  filename = filename.Filename;
end

% % get the optional arguments
% checkheader = ft_getopt(varargin, 'checkheader', true);
%
% if ~checkheader
%   % assume that the header is always ok, e.g when the file does not yet exist
%   % this replaces the normal function with a function that always returns true
%   filetype_check_header = @filetype_true;
% end

if iscell(filename)
  if ~isempty(desired)
    % perform the test for each filename, return a boolean vector
    type = false(size(filename));
  else
    % return a string with the type for each filename
    type = cell(size(filename));
  end
  for i=1:length(filename)
    if strcmp(filename{i}(end), '.')
      % do not recurse into this directory or the parent directory
      continue
    else
      if iscell(type)
        type{i} = ft_filetype(filename{i}, desired);
      else
        type(i) = ft_filetype(filename{i}, desired);
      end
    end
  end
  return
end

% start with unknown values
type         = 'unknown';
manufacturer = 'unknown';
content      = 'unknown';

if isempty(filename)
  if isempty(desired)
    % return the "unknown" outputs
    return
  else
    % return that it is a non-match
    type = false;
    return
  end
end

% the parts of the filename are used further down
if isdir(filename)
  [p, f, x] = fileparts(filename);
  p = filename;  % the full path to the directory name
  d = f;         % the last part of the directory name
  f = '';
  x = '';
else
  [p, f, x] = fileparts(filename);
end

% prevent this test if the filename resembles an URI, i.e. like "scheme://"
if isempty(strfind(filename , '://')) && isdir(filename)
  % the directory listing is needed below
  ls = dir(filename);
  % remove the parent directory and the directory itself from the list
  ls = ls(~strcmp({ls.name}, '.'));
  ls = ls(~strcmp({ls.name}, '..'));
  for i=1:length(ls)
    % make sure that the directory listing includes the complete path
    ls(i).name = fullfile(filename, ls(i).name);
  end
end

%%%%%%%%%%%%%%%%%%%%%%%%%%%%%%%%%%%%%%%%%%%%%%%%%%%%%%%%%%%%%%%%%%%%%%%%%%%%%%
% start determining the filetype
%%%%%%%%%%%%%%%%%%%%%%%%%%%%%%%%%%%%%%%%%%%%%%%%%%%%%%%%%%%%%%%%%%%%%%%%%%%%%%

% this checks for a compressed file (of arbitrary type)
if filetype_check_extension(filename, 'zip')...
    || (filetype_check_extension(filename, '.gz') && ~filetype_check_extension(filename, '.nii.gz'))...
    || filetype_check_extension(filename,  'tgz')...
    || filetype_check_extension(filename, 'tar')
  
  type         = 'compressed';
  manufacturer = 'undefined';
  content      = 'unknown, extract first';
  
  % these are some streams for asynchronous BCI
elseif filetype_check_uri(filename, 'fifo')
  type        = 'fcdc_fifo';
  manufacturer = 'Donders Centre for Cognitive Neuroimaging';
  content      = 'stream';
elseif filetype_check_uri(filename, 'buffer')
  type        = 'fcdc_buffer';
  manufacturer = 'Donders Centre for Cognitive Neuroimaging';
  content      = 'stream';
elseif filetype_check_uri(filename, 'mysql')
  type        = 'fcdc_mysql';
  manufacturer = 'Donders Centre for Cognitive Neuroimaging';
  content      = 'stream';
elseif filetype_check_uri(filename, 'tcp')
  type        = 'fcdc_tcp';
  manufacturer = 'Donders Centre for Cognitive Neuroimaging';
  content      = 'stream';
elseif filetype_check_uri(filename, 'udp')
  type        = 'fcdc_udp';
  manufacturer = 'Donders Centre for Cognitive Neuroimaging';
  content      = 'stream';
elseif filetype_check_uri(filename, 'rfb')
  type        = 'fcdc_rfb';
  manufacturer = 'Donders Centre for Cognitive Neuroimaging';
  content      = 'stream';
elseif filetype_check_uri(filename, 'serial')
  type        = 'fcdc_serial';
  manufacturer = 'Donders Centre for Cognitive Neuroimaging';
  content      = 'stream';
elseif filetype_check_uri(filename, 'global')
  type        = 'fcdc_global';
  manufacturer = 'Donders Centre for Cognitive Neuroimaging';
  content      = 'global variable';
elseif filetype_check_uri(filename, 'shm')
  type        = 'ctf_shm';
  manufacturer = 'CTF';
  content      = 'real-time shared memory buffer';
elseif filetype_check_uri(filename, 'empty')
  type        = 'empty';
  manufacturer = 'Donders Centre for Cognitive Neuroimaging';
  content      = '/dev/null';
  
  % known CTF file types
elseif isdir(filename) && filetype_check_extension(filename, '.ds') && exist(fullfile(filename, [f '.res4']), 'file')
  type = 'ctf_ds';
  manufacturer = 'CTF';
  content = 'MEG dataset';
elseif isdir(filename) && ~isempty(dir(fullfile(filename, '*.res4'))) && ~isempty(dir(fullfile(filename, '*.meg4')))
  type = 'ctf_ds';
  manufacturer = 'CTF';
  content = 'MEG dataset';
elseif filetype_check_extension(filename, '.res4') && (filetype_check_header(filename, 'MEG41RS') || filetype_check_header(filename, 'MEG42RS') || filetype_check_header(filename, 'MEG4RES') || filetype_check_header(filename, 'MEG3RES')) %'MEG3RES' pertains to ctf64.ds
  type = 'ctf_res4';
  manufacturer = 'CTF';
  content = 'MEG/EEG header information';
elseif filetype_check_extension(filename, '.meg4') && (filetype_check_header(filename, 'MEG41CP') || filetype_check_header(filename, 'MEG4CPT')) %'MEG4CPT' pertains to ctf64.ds
  type = 'ctf_meg4';
  manufacturer = 'CTF';
  content = 'MEG/EEG';
elseif strcmp(f, 'MarkerFile') && filetype_check_extension(filename, '.mrk') && filetype_check_header(filename, 'PATH OF DATASET:')
  type = 'ctf_mrk';
  manufacturer = 'CTF';
  content = 'marker file';
elseif filetype_check_extension(filename, '.mri') && filetype_check_header(filename, 'CTF_MRI_FORMAT VER 2.2')
  type = 'ctf_mri';
  manufacturer = 'CTF';
  content = 'MRI';
elseif filetype_check_extension(filename, '.mri') && filetype_check_header(filename, 'CTF_MRI_FORMAT VER 4', 31)
  type = 'ctf_mri4';
  manufacturer = 'CTF';
  content = 'MRI';
elseif filetype_check_extension(filename, '.hdm')
  type = 'ctf_hdm';
  manufacturer = 'CTF';
  content = 'volume conduction model';
elseif filetype_check_extension(filename, '.hc')
  type = 'ctf_hc';
  manufacturer = 'CTF';
  content = 'headcoil locations';
elseif filetype_check_extension(filename, '.shape')
  type = 'ctf_shape';
  manufacturer = 'CTF';
  content = 'headshape points';
elseif filetype_check_extension(filename, '.shape_info')
  type = 'ctf_shapeinfo';
  manufacturer = 'CTF';
  content = 'headshape information';
elseif filetype_check_extension(filename, '.wts')
  type = 'ctf_wts';
  manufacturer = 'CTF';
  content = 'SAM coefficients, i.e. spatial filter weights';
elseif filetype_check_extension(filename, '.svl')
  type = 'ctf_svl';
  manufacturer = 'CTF';
  content = 'SAM (pseudo-)statistic volumes';
  
  % known Micromed file types
elseif filetype_check_extension(filename, '.trc') && filetype_check_header(filename, '* MICROMED')
  type = 'micromed_trc';
  manufacturer = 'Micromed';
  content = 'Electrophysiological data';
  
  % known Neuromag file types
elseif filetype_check_extension(filename, '.fif')
  type = 'neuromag_fif';
  manufacturer = 'Neuromag';
  content = 'MEG header and data';
elseif filetype_check_extension(filename, '.mesh')
  type = 'neuromag_mesh';
  manufacturer = 'Neuromag';
  content = 'triangulated surface mesh';
elseif filetype_check_extension(filename, '.bdip')
  type = 'neuromag_bdip';
  manufacturer = 'Neuromag';
  content = 'dipole model';
elseif filetype_check_extension(filename, '.eve') && exist(fullfile(p, [f '.fif']), 'file')
  type = 'neuromag_eve'; % these are being used by Tristan Technologies for the BabySQUID system
  manufacturer = 'Neuromag';
  content = 'events';
elseif filetype_check_extension(filename, '.log') && filetype_check_header(filename, '*** This is Elekta Neuromag MaxFilter', 61)
  type = 'neuromag_maxfilterlog'; 
  manufacturer = 'Neuromag';
  content = 'MaxFilter log information';
<<<<<<< HEAD
elseif filetype_check_extension(filename, '.pos') && filetype_check_header(filename, ' Time       q1      ', 0)
  type = 'neuromag_headpos'; 
  manufacturer = 'Neuromag';
  content = 'MaxFilter head position information';  
=======
elseif filetype_check_extension(filename, '.iso') && filetype_check_header(filename, char([0 0 0 100]))
  type = 'neuromag_iso'; 
  manufacturer = 'Neuromag';
  content = 'Isotrack digitizer points';
elseif strcmp(filename, 'sss_cal.dat')
  type = 'neuromag_cal'; 
  manufacturer = 'Neuromag';
  content = 'Fine calibration';
>>>>>>> fda29520
  
  % known Yokogawa file types
elseif filetype_check_extension(filename, '.ave') || filetype_check_extension(filename, '.sqd')
  type = 'yokogawa_ave';
  manufacturer = 'Yokogawa';
  content = 'averaged MEG data';
elseif filetype_check_extension(filename, '.con')
  type = 'yokogawa_con';
  manufacturer = 'Yokogawa';
  content = 'continuous MEG data';
elseif filetype_check_extension(filename, '.raw') && filetype_check_header(filename, char([0 0 0 0])) % FIXME, this detection should possibly be improved
  type = 'yokogawa_raw';
  manufacturer = 'Yokogawa';
  content = 'evoked/trialbased MEG data';
elseif filetype_check_extension(filename, '.mrk') && filetype_check_header(filename,  char([0 0 0 0])) % FIXME, this detection should possibly be improved
  type = 'yokogawa_mrk';
  manufacturer = 'Yokogawa';
  content = 'headcoil locations';
elseif filetype_check_extension(filename, '.txt') && numel(strfind(filename,'-coregis')) == 1
  type = 'yokogawa_coregis';
  manufacturer = 'Yokogawa';
  content = 'exported fiducials';
elseif filetype_check_extension(filename, '.txt') && numel(strfind(filename,'-calib')) == 1
  type = 'yokogawa_calib';
  manufacturer = 'Yokogawa';
elseif filetype_check_extension(filename, '.txt') && numel(strfind(filename,'-channel')) == 1
  type = 'yokogawa_channel';
  manufacturer = 'Yokogawa';
elseif filetype_check_extension(filename, '.txt') && numel(strfind(filename,'-property')) == 1
  type = 'yokogawa_property';
  manufacturer = 'Yokogawa';
elseif filetype_check_extension(filename, '.txt') && numel(strfind(filename,'-TextData')) == 1
  type = 'yokogawa_textdata';
  manufacturer = 'Yokogawa';
elseif filetype_check_extension(filename, '.txt') && numel(strfind(filename,'-FLL')) == 1
  type = 'yokogawa_fll';
  manufacturer = 'Yokogawa';
elseif filetype_check_extension(filename, '.hsp')
  type = 'yokogawa_hsp';
  manufacturer = 'Yokogawa';
  
  % Neurosim files; this has to go before the 4D detection
elseif ~isdir(filename) && (strcmp(f,'spikes') || filetype_check_header(filename,'#  Spike information'))
  type = 'neurosim_spikes';
  manufacturer = 'Jan van der Eerden (DCCN)';
  content = 'simulated spikes';
elseif ~isdir(filename) && (strcmp(f,'evolution') || filetype_check_header(filename,'#  Voltages'))
  type = 'neurosim_evolution';
  manufacturer = 'Jan van der Eerden (DCCN)';
  content = 'simulated membrane voltages and currents';
elseif ~isdir(filename) && (strcmp(f,'signals') || filetype_check_header(filename,'#  Internal',2))
  type = 'neurosim_signals';
  manufacturer = 'Jan van der Eerden (DCCN)';
  content = 'simulated network signals';
elseif isdir(filename) && exist(fullfile(filename, 'signals'), 'file') && exist(fullfile(filename, 'spikes'), 'file')
  type = 'neurosim_ds';
  manufacturer = 'Jan van der Eerden (DCCN)';
  content = 'simulated spikes and continuous signals';
  
  % known 4D/BTI file types
elseif filetype_check_extension(filename, '.pdf') && filetype_check_header(filename, 'E|lk') % I am not sure whether this header always applies
  type = '4d_pdf';
  manufacturer = '4D/BTI';
  content = 'raw MEG data (processed data file)';
elseif exist([filename '.m4d'], 'file') && exist([filename '.xyz'], 'file') % these two ascii header files accompany the raw data
  type = '4d_pdf';
  manufacturer = '4D/BTI';
  content = 'raw MEG data (processed data file)';
elseif filetype_check_extension(filename, '.m4d') && exist([filename(1:(end-3)) 'xyz'], 'file') % these come in pairs
  type = '4d_m4d';
  manufacturer = '4D/BTI';
  content = 'MEG header information';
elseif filetype_check_extension(filename, '.xyz') && exist([filename(1:(end-3)) 'm4d'], 'file') % these come in pairs
  type = '4d_xyz';
  manufacturer = '4D/BTI';
  content = 'MEG sensor positions';
elseif isequal(f, 'hs_file') % the filename is "hs_file"
  type = '4d_hs';
  manufacturer = '4D/BTI';
  content = 'head shape';
elseif length(filename)>=4 && ~isempty(strfind(filename,',rf'))
  type = '4d';
  manufacturer = '4D/BTi';
  content = '';
elseif filetype_check_extension(filename, '.el.ascii') && filetype_check_ascii(filename, 20) % assume that there are at least 20 bytes in the file, the example one has 4277 bytes
  type = '4d_el_ascii';
  manufacturer = '4D/BTi';
  content = 'electrode positions';
  
  % known EEProbe file types
elseif filetype_check_extension(filename, '.cnt') && (filetype_check_header(filename, 'RIFF') || filetype_check_header(filename, 'RF64'))
  type = 'eep_cnt';
  manufacturer = 'EEProbe';
  content = 'EEG';
elseif filetype_check_extension(filename, '.avr') && filetype_check_header(filename, char([38 0 16 0]))
  type = 'eep_avr';
  manufacturer = 'EEProbe';
  content = 'ERP';
elseif filetype_check_extension(filename, '.trg')
  type = 'eep_trg';
  manufacturer = 'EEProbe';
  content = 'trigger information';
elseif filetype_check_extension(filename, '.rej')
  type = 'eep_rej';
  manufacturer = 'EEProbe';
  content = 'rejection marks';
  
  % the yokogawa_mri has to be checked prior to asa_mri, because this one is more strict
elseif filetype_check_extension(filename, '.mri') && filetype_check_header(filename, char(0)) % FIXME, this detection should possibly be improved
  type = 'yokogawa_mri';
  manufacturer = 'Yokogawa';
  content = 'anatomical MRI';
  
  % known ASA file types
elseif filetype_check_extension(filename, '.elc')
  type = 'asa_elc';
  manufacturer = 'ASA';
  content = 'electrode positions';
elseif filetype_check_extension(filename, '.vol')
  type = 'asa_vol';
  manufacturer = 'ASA';
  content = 'volume conduction model';
elseif filetype_check_extension(filename, '.bnd')
  type = 'asa_bnd';
  manufacturer = 'ASA';
  content = 'boundary element model details';
elseif filetype_check_extension(filename, '.msm')
  type = 'asa_msm';
  manufacturer = 'ASA';
  content = 'ERP';
elseif filetype_check_extension(filename, '.msr')
  type = 'asa_msr';
  manufacturer = 'ASA';
  content = 'ERP';
elseif filetype_check_extension(filename, '.dip')
  % FIXME, can also be CTF dipole file
  type = 'asa_dip';
  manufacturer = 'ASA';
elseif filetype_check_extension(filename, '.mri')
  % FIXME, can also be CTF mri file
  type = 'asa_mri';
  manufacturer = 'ASA';
  content = 'MRI image header';
elseif filetype_check_extension(filename, '.iso') && ~filetype_check_header(filename, char([0 0 0 100]))
  type = 'asa_iso';
  manufacturer = 'ASA';
  content = 'MRI image data';
  
  % known BCI2000 file types
elseif filetype_check_extension(filename, '.dat') && (filetype_check_header(filename, 'BCI2000') || filetype_check_header(filename, 'HeaderLen='))
  type = 'bci2000_dat';
  manufacturer = 'BCI2000';
  content = 'continuous EEG';
  
  % known Neuroscan file types
elseif filetype_check_extension(filename, '.avg') && filetype_check_header(filename, 'Version 3.0')
  type = 'ns_avg';
  manufacturer = 'Neuroscan';
  content = 'averaged EEG';
elseif filetype_check_extension(filename, '.cnt') && filetype_check_header(filename, 'Version 3.0')
  type = 'ns_cnt';
  manufacturer = 'Neuroscan';
  content = 'continuous EEG';
elseif filetype_check_extension(filename, '.eeg') && filetype_check_header(filename, 'Version 3.0')
  type = 'ns_eeg';
  manufacturer = 'Neuroscan';
  content = 'epoched EEG';
  
elseif filetype_check_extension(filename, '.eeg') && filetype_check_header(filename, 'V3.0')
  type = 'neuroprax_eeg';
  manufacturer = 'eldith GmbH';
  content = 'continuous EEG';
elseif filetype_check_extension(filename, '.ee_')
  type = 'neuroprax_mrk';
  manufacturer = 'eldith GmbH';
  content = 'EEG markers';
  
  % known Analyze & SPM file types
elseif filetype_check_extension(filename, '.hdr')
  type = 'analyze_hdr';
  manufacturer = 'Mayo Analyze';
  content = 'PET/MRI image header';
elseif filetype_check_extension(filename, '.img')
  type = 'analyze_img';
  manufacturer = 'Mayo Analyze';
  content = 'PET/MRI image data';
elseif filetype_check_extension(filename, '.mnc')
  type = 'minc';
  content = 'MRI image data';
elseif filetype_check_extension(filename, '.nii') && filetype_check_header(filename, {[92 1 0 0], [0 0 1 92]}) % header starts with the number 348
  type = 'nifti';
  content = 'MRI image data';
elseif filetype_check_extension(filename, '.nii') && filetype_check_header(filename, {[28 2 0 0], [0 0 2 28]}) % header starts with the number 540
  type = 'nifti2';
  content = 'MRI image data';
  
  % known FSL file types
elseif filetype_check_extension(filename, '.nii.gz')
  type = 'nifti_fsl';
  content = 'MRI image data';
  
  % known LORETA file types
elseif filetype_check_extension(filename, '.lorb')
  type = 'loreta_lorb';
  manufacturer = 'old LORETA';
  content = 'source reconstruction';
elseif filetype_check_extension(filename, '.slor')
  type = 'loreta_slor';
  manufacturer = 'sLORETA';
  content = 'source reconstruction';
  
  % known AFNI file types
elseif filetype_check_extension(filename, '.brik') || filetype_check_extension(filename, '.BRIK')
  type = 'afni_brik';
  content = 'MRI image data';
elseif filetype_check_extension(filename, '.head') || filetype_check_extension(filename, '.HEAD')
  type = 'afni_head';
  content = 'MRI header data';
  
  % known BrainVison file types
elseif filetype_check_extension(filename, '.vhdr')
  type = 'brainvision_vhdr';
  manufacturer = 'BrainProducts';
  content = 'EEG header';
elseif filetype_check_extension(filename, '.vmrk')
  type = 'brainvision_vmrk';
  manufacturer = 'BrainProducts';
  content = 'EEG markers';
elseif filetype_check_extension(filename, '.vabs')
  type = 'brainvision_vabs';
  manufacturer = 'BrainProducts';
  content = 'Brain Vison Analyzer macro';
elseif filetype_check_extension(filename, '.eeg') && exist(fullfile(p, [f '.vhdr']), 'file')
  type = 'brainvision_eeg';
  manufacturer = 'BrainProducts';
  content = 'continuous EEG data';
elseif filetype_check_extension(filename, '.seg')
  type = 'brainvision_seg';
  manufacturer = 'BrainProducts';
  content = 'segmented EEG data';
elseif filetype_check_extension(filename, '.dat') && exist(fullfile(p, [f '.vhdr']), 'file') &&...
    ~filetype_check_header(filename, 'HeaderLen=') && ~filetype_check_header(filename, 'BESA_SA_IMAGE') &&...
    ~(exist(fullfile(p, [f '.gen']), 'file') || exist(fullfile(p, [f '.generic']), 'file'))
  % WARNING this is a very general name, it could be exported BrainVision
  % data but also a BESA beamformer source reconstruction or BCI2000
  type = 'brainvision_dat';
  manufacturer = 'BrainProducts';
  content = 'exported EEG data';
elseif filetype_check_extension(filename, '.marker')
  type = 'brainvision_marker';
  manufacturer = 'BrainProducts';
  content = 'rejection markers';
  
  % known Polhemus file types
elseif filetype_check_extension(filename, '.pos')
  type = 'polhemus_pos';
  manufacturer = 'BrainProducts/CTF/Polhemus?'; % actually I don't know whose software it is
  content = 'electrode positions';
  
  % known Blackrock Microsystems file types
elseif strncmp(x,'.ns',3) && (filetype_check_header(filename, 'NEURALCD') || filetype_check_header(filename, 'NEURALSG'))
  type = 'blackrock_nsx';
  manufacturer = 'Blackrock Microsystems';
  content = 'conintuously sampled data';
elseif filetype_check_extension(filename, '.nev') && filetype_check_header(filename, 'NEURALEV')
  type = 'blackrock_nev';
  manufacturer = 'Blackrock Microsystems';
  contenct = 'extracellular electrode spike information';
  
  % known Neuralynx file types
elseif filetype_check_extension(filename, '.nev') || filetype_check_extension(filename, '.Nev')
  type = 'neuralynx_nev';
  manufacturer = 'Neuralynx';
  content = 'event information';
elseif filetype_check_extension(filename, '.ncs') && filetype_check_header(filename, '####')
  type = 'neuralynx_ncs';
  manufacturer = 'Neuralynx';
  content = 'continuous single channel recordings';
elseif filetype_check_extension(filename, '.nse') && filetype_check_header(filename, '####')
  type = 'neuralynx_nse';
  manufacturer = 'Neuralynx';
  content = 'spike waveforms';
elseif filetype_check_extension(filename, '.nts')  && filetype_check_header(filename, '####')
  type = 'neuralynx_nts';
  manufacturer = 'Neuralynx';
  content = 'timestamps only';
elseif filetype_check_extension(filename, '.nvt')
  type = 'neuralynx_nvt';
  manufacturer = 'Neuralynx';
  content = 'video tracker';
elseif filetype_check_extension(filename, '.nst')
  type = 'neuralynx_nst';
  manufacturer = 'Neuralynx';
  content = 'continuous stereotrode recordings';
elseif filetype_check_extension(filename, '.ntt')
  type = 'neuralynx_ntt';
  manufacturer = 'Neuralynx';
  content = 'continuous tetrode recordings';
elseif strcmpi(f, 'logfile') && strcmpi(x, '.txt')  % case insensitive
  type = 'neuralynx_log';
  manufacturer = 'Neuralynx';
  content = 'log information in ASCII format';
elseif ~isempty(strfind(lower(f), 'dma')) && strcmpi(x, '.log')  % this is not a very strong detection
  type = 'neuralynx_dma';
  manufacturer = 'Neuralynx';
  content = 'raw aplifier data directly from DMA';
elseif filetype_check_extension(filename, '.nrd') % see also above, since Cheetah 5.x the file extension has changed
  type = 'neuralynx_dma';
  manufacturer = 'Neuralynx';
  content = 'raw aplifier data directly from DMA';
elseif isdir(filename) && (any(filetype_check_extension({ls.name}, '.nev')) || any(filetype_check_extension({ls.name}, '.Nev')))
  % a regular Neuralynx dataset directory that contains an event file
  type = 'neuralynx_ds';
  manufacturer = 'Neuralynx';
  content = 'dataset';
elseif isdir(filename) && most(filetype_check_extension({ls.name}, '.ncs'))
  % a directory containing continuously sampled channels in Neuralynx format
  type = 'neuralynx_ds';
  manufacturer = 'Neuralynx';
  content = 'continuously sampled channels';
elseif isdir(filename) && most(filetype_check_extension({ls.name}, '.nse'))
  % a directory containing spike waveforms in Neuralynx format
  type = 'neuralynx_ds';
  manufacturer = 'Neuralynx';
  content = 'spike waveforms';
elseif isdir(filename) && most(filetype_check_extension({ls.name}, '.nte'))
  % a directory containing spike timestamps in Neuralynx format
  type = 'neuralynx_ds';
  manufacturer = 'Neuralynx';
  content = 'spike timestamps';
elseif isdir(filename) && most(filetype_check_extension({ls.name}, '.ntt'))
  % a directory containing tetrode recordings in Neuralynx format
  type = 'neuralynx_ds';
  manufacturer = 'Neuralynx';
  content = 'tetrode recordings ';
  
elseif isdir(p) && exist(fullfile(p, 'header'), 'file') && exist(fullfile(p, 'samples'), 'file') && exist(fullfile(p, 'events'), 'file')
  type = 'fcdc_buffer_offline';
  manufacturer = 'Donders Centre for Cognitive Neuroimaging';
  content = 'FieldTrip buffer offline dataset';
  
elseif isdir(filename) && exist(fullfile(filename, 'info.xml'), 'file') && exist(fullfile(filename, 'signal1.bin'), 'file')
  % this is an OS X package directory representing a complete EEG dataset
  % it contains a Content file, multiple xml files and one or more signalN.bin files
  type = 'egi_mff';
  manufacturer = 'Electrical Geodesics Incorporated';
  content = 'raw EEG data';
elseif ~isdir(filename) && isdir(p) && exist(fullfile(p, 'info.xml'), 'file') && exist(fullfile(p, 'signal1.bin'), 'file')
  % the file that the user specified is one of the files in an mff package directory
  type = 'egi_mff';
  manufacturer = 'Electrical Geodesics Incorporated';
  content = 'raw EEG data';
  
  % these are formally not Neuralynx file formats, but at the FCDC we use them together with Neuralynx
elseif isdir(filename) && filetype_check_neuralynx_cds(filename)
  % a downsampled Neuralynx DMA file can be split into three separate lfp/mua/spike directories
  % treat them as one combined dataset
  type = 'neuralynx_cds';
  manufacturer = 'Donders Centre for Cognitive Neuroimaging';
  content = 'dataset containing separate lfp/mua/spike directories';
elseif filetype_check_extension(filename, '.tsl') && filetype_check_header(filename, 'tsl')
  type = 'neuralynx_tsl';
  manufacturer = 'Donders Centre for Cognitive Neuroimaging';
  content = 'timestamps from DMA log file';
elseif filetype_check_extension(filename, '.tsh') && filetype_check_header(filename, 'tsh')
  type = 'neuralynx_tsh';
  manufacturer = 'Donders Centre for Cognitive Neuroimaging';
  content = 'timestamps from DMA log file';
elseif filetype_check_extension(filename, '.ttl') && filetype_check_header(filename, 'ttl')
  type = 'neuralynx_ttl';
  manufacturer = 'Donders Centre for Cognitive Neuroimaging';
  content = 'Parallel_in from DMA log file';
elseif filetype_check_extension(filename, '.bin') && filetype_check_header(filename, {'uint8', 'uint16', 'uint32', 'int8', 'int16', 'int32', 'int64', 'float32', 'float64'})
  type = 'neuralynx_bin';
  manufacturer = 'Donders Centre for Cognitive Neuroimaging';
  content = 'single channel continuous data';
elseif isdir(filename) && any(filetype_check_extension({ls.name}, '.ttl')) && any(filetype_check_extension({ls.name}, '.tsl')) && any(filetype_check_extension({ls.name}, '.tsh'))
  % a directory containing the split channels from a DMA logfile
  type = 'neuralynx_sdma';
  manufacturer = 'Donders Centre for Cognitive Neuroimaging';
  content = 'split DMA log file';
elseif isdir(filename) && filetype_check_extension(filename, '.sdma')
  % a directory containing the split channels from a DMA logfile
  type = 'neuralynx_sdma';
  manufacturer = 'Donders Centre for Cognitive Neuroimaging';
  content = 'split DMA log file';
  
  % known Plexon file types
elseif filetype_check_extension(filename, '.nex')  && filetype_check_header(filename, 'NEX1')
  type = 'plexon_nex';
  manufacturer = 'Plexon';
  content = 'electrophysiological data';
elseif filetype_check_extension(filename, '.plx')  && filetype_check_header(filename, 'PLEX')
  type = 'plexon_plx';
  manufacturer = 'Plexon';
  content = 'electrophysiological data';
elseif filetype_check_extension(filename, '.ddt')
  type = 'plexon_ddt';
  manufacturer = 'Plexon';
elseif isdir(filename) && most(filetype_check_extension({ls.name}, '.nex')) && most(filetype_check_header({ls.name}, 'NEX1'))
  % a directory containing multiple plexon NEX files
  type = 'plexon_ds';
  manufacturer = 'Plexon';
  content = 'electrophysiological data';
  
  % known Cambridge Electronic Design file types
elseif filetype_check_extension(filename, '.smr')
  type = 'ced_son';
  manufacturer = 'Cambridge Electronic Design';
  content = 'Spike2 SON filing system';
  
  % known BESA file types
elseif filetype_check_extension(filename, '.avr') && strcmp(type, 'unknown')
  type = 'besa_avr';  % FIXME, can also be EEProbe average EEG
  manufacturer = 'BESA';
  content = 'average EEG';
elseif filetype_check_extension(filename, '.elp')
  type = 'besa_elp';
  manufacturer = 'BESA';
  content = 'electrode positions';
elseif filetype_check_extension(filename, '.eps')
  type = 'besa_eps';
  manufacturer = 'BESA';
  content = 'digitizer information';
elseif filetype_check_extension(filename, '.sfp')
  type = 'besa_sfp';
  manufacturer = 'BESA';
  content = 'sensor positions';
elseif filetype_check_extension(filename, '.ela')
  type = 'besa_ela';
  manufacturer = 'BESA';
  content = 'sensor information';
elseif filetype_check_extension(filename, '.pdg')
  type = 'besa_pdg';
  manufacturer = 'BESA';
  content = 'paradigm file';
elseif filetype_check_extension(filename, '.tfc')
  type = 'besa_tfc';
  manufacturer = 'BESA';
  content = 'time frequency coherence';
elseif filetype_check_extension(filename, '.mul')
  type = 'besa_mul';
  manufacturer = 'BESA';
  content = 'multiplexed ascii format';
elseif filetype_check_extension(filename, '.dat') && filetype_check_header(filename, 'BESA_SA')  % header can start with BESA_SA_IMAGE or BESA_SA_MN_IMAGE
  type = 'besa_src';
  manufacturer = 'BESA';
  content = 'beamformer source reconstruction';
elseif filetype_check_extension(filename, '.swf') && filetype_check_header(filename, 'Npts=')
  type = 'besa_swf';
  manufacturer = 'BESA';
  content = 'beamformer source waveform';
elseif filetype_check_extension(filename, '.bsa')
  type = 'besa_bsa';
  manufacturer = 'BESA';
  content = 'beamformer source locations and orientations';
elseif exist(fullfile(p, [f '.dat']), 'file') && (exist(fullfile(p, [f '.gen']), 'file') || exist(fullfile(p, [f '.generic']), 'file'))
  type = 'besa_sb';
  manufacturer = 'BESA';
  content = 'simple binary channel data with a separate generic ascii header';
elseif filetype_check_extension(filename, '.sfh') && filetype_check_header(filename, 'NrOfPoints')
  type = 'besa_sfh';
  manufacturer = 'BESA';
  content = 'electrode and fiducial information';
elseif filetype_check_extension(filename, '.besa')
  type = 'besa_besa';
  manufacturer = 'BESA';
  content = 'electrophysiological data';
elseif filetype_check_extension(filename, '.srf') && filetype_check_header(filename, [0 0 0 0], 4)
  type = 'brainvoyager_srf';
  manufacturer = 'BrainVoyager'; % see http://support.brainvoyager.com/installation-introduction/23-file-formats/375-users-guide-23-the-format-of-srf-files.html
  content = 'surface';
    
  % known Dataq file formats
elseif filetype_check_extension(upper(filename), '.WDQ')
  type         = 'dataq_wdq';
  manufacturer = 'dataq instruments';
  content      = 'electrophysiological data';
  
  % old files from Pascal Fries' PhD research at the MPI
elseif filetype_check_extension(filename, '.dap') && filetype_check_header(filename, char(1))
  type = 'mpi_dap';
  manufacturer = 'MPI Frankfurt';
  content = 'electrophysiological data';
elseif isdir(filename) && ~isempty(cell2mat(regexp({ls.name}, '.dap$')))
  type = 'mpi_ds';
  manufacturer = 'MPI Frankfurt';
  content = 'electrophysiological data';
  
  % Frankfurt SPASS format, which uses the Labview Datalog (DTLG) format
elseif  filetype_check_extension(filename, '.ana') && filetype_check_header(filename, 'DTLG')
  type = 'spass_ana';
  manufacturer = 'MPI Frankfurt';
  content = 'electrophysiological data';
elseif  filetype_check_extension(filename, '.swa') && filetype_check_header(filename, 'DTLG')
  type = 'spass_swa';
  manufacturer = 'MPI Frankfurt';
  content = 'electrophysiological data';
elseif  filetype_check_extension(filename, '.spi') && filetype_check_header(filename, 'DTLG')
  type = 'spass_spi';
  manufacturer = 'MPI Frankfurt';
  content = 'electrophysiological data';
elseif  filetype_check_extension(filename, '.stm') && filetype_check_header(filename, 'DTLG')
  type = 'spass_stm';
  manufacturer = 'MPI Frankfurt';
  content = 'electrophysiological data';
elseif  filetype_check_extension(filename, '.bhv') && filetype_check_header(filename, 'DTLG')
  type = 'spass_bhv';
  manufacturer = 'MPI Frankfurt';
  content = 'electrophysiological data';
  
  % known Chieti ITAB file types
elseif filetype_check_extension(filename, '.raw') && (filetype_check_header(filename, 'FORMAT: ATB-BIOMAGDATA') || filetype_check_header(filename, '[HeaderType]'))
  type = 'itab_raw';
  manufacturer = 'Chieti ITAB';
  content = 'MEG data, including sensor positions';
elseif filetype_check_extension(filename, '.raw.mhd')
  type = 'itab_mhd';
  manufacturer = 'Chieti ITAB';
  content = 'MEG header data, including sensor positions';
elseif filetype_check_extension(filename, '.asc') && ~filetype_check_header(filename, '**')
  type = 'itab_asc';
  manufacturer = 'Chieti ITAB';
  content = 'headshape digitization file';
  
  % known Nexstim file types
elseif filetype_check_extension(filename, '.nxe')
  type = 'nexstim_nxe';
  manufacturer = 'Nexstim';
  content = 'electrophysiological data';
  
  % known Tucker-Davis-Technology file types
elseif filetype_check_extension(filename, '.tbk')
  type = 'tdt_tbk';
  manufacturer = 'Tucker-Davis-Technology';
  content = 'database/tank meta-information';
elseif filetype_check_extension(filename, '.tdx')
  type = 'tdt_tdx';
  manufacturer = 'Tucker-Davis-Technology';
  content = 'database/tank meta-information';
elseif filetype_check_extension(filename, '.tsq')
  type = 'tdt_tsq';
  manufacturer = 'Tucker-Davis-Technology';
  content = 'block header information';
elseif filetype_check_extension(filename, '.tev')
  type = 'tdt_tev';
  manufacturer = 'Tucker-Davis-Technology';
  content = 'electrophysiological data';
  
  % raw audio and video data from https://github.com/andreyzhd/VideoMEG
  % the extension *.aud/*.vid is used at NatMEG and *.audio.dat/*.video.dat seems to be used in Helsinki
elseif (filetype_check_extension(filename, '.aud') || filetype_check_extension(filename, '.audio.dat')) && filetype_check_header(filename, 'ELEKTA_AUDIO_FILE')
  % this should go before curry_dat
  type = 'videomeg_aud';
  manufacturer = 'VideoMEG';
  content = 'audio';
elseif (filetype_check_extension(filename, '.vid') || filetype_check_extension(filename, '.video.dat')) && filetype_check_header(filename, 'ELEKTA_VIDEO_FILE')
  % this should go before curry_dat
  type = 'videomeg_vid';
  manufacturer = 'VideoMEG';
  content = 'video';

elseif (filetype_check_extension(filename, '.dat') ||  filetype_check_extension(filename, '.Dat')) && (exist(fullfile(p, [f '.ini']), 'file') || exist(fullfile(p, [f '.Ini']), 'file'))
  % this should go before curry_dat
  type = 'deymed_dat';
  manufacturer = 'Deymed';
  content = 'raw eeg data';
elseif (filetype_check_extension(filename, '.ini') ||  filetype_check_extension(filename, '.Ini')) && (exist(fullfile(p, [f '.dat']), 'file') || exist(fullfile(p, [f '.Dat']), 'file'))
  type = 'deymed_ini';
  manufacturer = 'Deymed';
  content = 'eeg header information';

elseif filetype_check_extension(filename, '.dat') && (filetype_check_header(filename, [0 0 16 0 16 0], 8) || filetype_check_header(filename, [0 0 16 0 16 0], 0))
  % this should go before curry_dat
  type = 'jaga16';
  manufacturer = 'Jinga-Hi';
  content = 'electrophysiological data';

  % known Curry V4 file types
elseif filetype_check_extension(filename, '.dap')
  type = 'curry_dap';   % FIXME, can also be MPI Frankfurt electrophysiological data
  manufacturer = 'Curry';
  content = 'data parameter file';
elseif filetype_check_extension(filename, '.dat')
  type = 'curry_dat';
  manufacturer = 'Curry';
  content = 'raw data file';
elseif filetype_check_extension(filename, '.rs4')
  type = 'curry_rs4';
  manufacturer = 'Curry';
  content = 'sensor geometry file';
elseif filetype_check_extension(filename, '.par')
  type = 'curry_par';
  manufacturer = 'Curry';
  content = 'data or image parameter file';
elseif filetype_check_extension(filename, '.bd0') || filetype_check_extension(filename, '.bd1') || filetype_check_extension(filename, '.bd2') || filetype_check_extension(filename, '.bd3') || filetype_check_extension(filename, '.bd4') || filetype_check_extension(filename, '.bd5') || filetype_check_extension(filename, '.bd6') || filetype_check_extension(filename, '.bd7') || filetype_check_extension(filename, '.bd8') || filetype_check_extension(filename, '.bd9')
  type = 'curry_bd';
  manufacturer = 'Curry';
  content = 'BEM description file';
elseif filetype_check_extension(filename, '.bt0') || filetype_check_extension(filename, '.bt1') || filetype_check_extension(filename, '.bt2') || filetype_check_extension(filename, '.bt3') || filetype_check_extension(filename, '.bt4') || filetype_check_extension(filename, '.bt5') || filetype_check_extension(filename, '.bt6') || filetype_check_extension(filename, '.bt7') || filetype_check_extension(filename, '.bt8') || filetype_check_extension(filename, '.bt9')
  type = 'curry_bt';
  manufacturer = 'Curry';
  content = 'BEM transfer matrix file';
elseif filetype_check_extension(filename, '.bm0') || filetype_check_extension(filename, '.bm1') || filetype_check_extension(filename, '.bm2') || filetype_check_extension(filename, '.bm3') || filetype_check_extension(filename, '.bm4') || filetype_check_extension(filename, '.bm5') || filetype_check_extension(filename, '.bm6') || filetype_check_extension(filename, '.bm7') || filetype_check_extension(filename, '.bm8') || filetype_check_extension(filename, '.bm9')
  type = 'curry_bm';
  manufacturer = 'Curry';
  content = 'BEM full matrix file';
elseif filetype_check_extension(filename, '.dig')
  type = 'curry_dig';
  manufacturer = 'Curry';
  content = 'digitizer file';
  
elseif filetype_check_extension(filename, '.txt') && filetype_check_header(filename, '##')
  type = 'smi_txt';
  manufacturer = 'SensoMotoric Instruments (SMI)';
  content = 'eyetracker data';
  
  % known SR Research eyelink file formats
elseif filetype_check_extension(filename, '.asc') && filetype_check_header(filename, '**')
  type = 'eyelink_asc';
  manufacturer = 'SR Research (ascii)';
  content = 'eyetracker data';
elseif filetype_check_extension(filename, '.edf') && filetype_check_header(filename, 'SR_RESEARCH')
  type = 'eyelink_edf';
  manufacturer = 'SR Research';
  content = 'eyetracker data (binary)';
  
elseif filetype_check_extension(filename, '.tsv') && (filetype_check_header(filename, 'Data Properties:') || filetype_check_header(filename, 'System Properties:'))
  type = 'tobii_tsv';
  manufacturer = 'Tobii';
  content = 'eyetracker data (ascii)';
  
  % known Curry V2 file types
elseif filetype_check_extension(filename, '.sp0') || filetype_check_extension(filename, '.sp1') || filetype_check_extension(filename, '.sp2') || filetype_check_extension(filename, '.sp3') || filetype_check_extension(filename, '.sp4') || filetype_check_extension(filename, '.sp5') || filetype_check_extension(filename, '.sp6') || filetype_check_extension(filename, '.sp7') || filetype_check_extension(filename, '.sp8') || filetype_check_extension(filename, '.sp9')
  type = 'curry_sp';
  manufacturer = 'Curry';
  content = 'point list';
elseif filetype_check_extension(filename, '.s10') || filetype_check_extension(filename, '.s11') || filetype_check_extension(filename, '.s12') || filetype_check_extension(filename, '.s13') || filetype_check_extension(filename, '.s14') || filetype_check_extension(filename, '.s15') || filetype_check_extension(filename, '.s16') || filetype_check_extension(filename, '.s17') || filetype_check_extension(filename, '.s18') || filetype_check_extension(filename, '.s19') || filetype_check_extension(filename, '.s20') || filetype_check_extension(filename, '.s21') || filetype_check_extension(filename, '.s22') || filetype_check_extension(filename, '.s23') || filetype_check_extension(filename, '.s24') || filetype_check_extension(filename, '.s25') || filetype_check_extension(filename, '.s26') || filetype_check_extension(filename, '.s27') || filetype_check_extension(filename, '.s28') || filetype_check_extension(filename, '.s29') || filetype_check_extension(filename, '.s30') || filetype_check_extension(filename, '.s31') || filetype_check_extension(filename, '.s32') || filetype_check_extension(filename, '.s33') || filetype_check_extension(filename, '.s34') || filetype_check_extension(filename, '.s35') || filetype_check_extension(filename, '.s36') || filetype_check_extension(filename, '.s37') || filetype_check_extension(filename, '.s38') || filetype_check_extension(filename, '.s39')
  type = 'curry_s';
  manufacturer = 'Curry';
  content = 'triangle or tetraedra list';
elseif filetype_check_extension(filename, '.pom')
  type = 'curry_pom';
  manufacturer = 'Curry';
  content = 'anatomical localization file';
elseif filetype_check_extension(filename, '.res')
  type = 'curry_res';
  manufacturer = 'Curry';
  content = 'functional localization file';
  
  % known MBFYS file types
elseif filetype_check_extension(filename, '.tri')
  type = 'mbfys_tri';
  manufacturer = 'MBFYS';
  content = 'triangulated surface';
elseif filetype_check_extension(filename, '.ama') && filetype_check_header(filename, [10 0 0 0])
  type = 'mbfys_ama';
  manufacturer = 'MBFYS';
  content = 'BEM volume conduction model';
  
  % Electrical Geodesics Incorporated formats
  % the egi_mff format is checked earlier
elseif (filetype_check_extension(filename, '.egis') || filetype_check_extension(filename, '.ave') || filetype_check_extension(filename, '.gave') || filetype_check_extension(filename, '.raw')) && (filetype_check_header(filename, [char(1) char(2) char(3) char(4) char(255) char(255)]) || filetype_check_header(filename, [char(3) char(4) char(1) char(2) char(255) char(255)]))
  type = 'egi_egia';
  manufacturer = 'Electrical Geodesics Incorporated';
  content = 'averaged EEG data';
elseif (filetype_check_extension(filename, '.egis') || filetype_check_extension(filename, '.ses') || filetype_check_extension(filename, '.raw')) && (filetype_check_header(filename, [char(1) char(2) char(3) char(4) char(0) char(3)]) || filetype_check_header(filename, [char(3) char(4) char(1) char(2) char(0) char(3)]))
  type = 'egi_egis';
  manufacturer = 'Electrical Geodesics Incorporated';
  content = 'raw EEG data';
elseif (filetype_check_extension(filename, '.sbin') || filetype_check_extension(filename, '.raw'))
  % note that the Chieti MEG data format also has the extension *.raw
  % but that can be detected by looking at the file header
  type = 'egi_sbin';
  manufacturer = 'Electrical Geodesics Incorporated';
  content = 'averaged EEG data';
  
  % FreeSurfer file formats, see also http://www.grahamwideman.com/gw/brain/fs/surfacefileformats.htm
elseif filetype_check_extension(filename, '.mgz')
  type = 'freesurfer_mgz';
  manufacturer = 'FreeSurfer';
  content = 'anatomical MRI';
elseif filetype_check_extension(filename, '.mgh')
  type = 'freesurfer_mgh';
  manufacturer = 'FreeSurfer';
  content = 'anatomical MRI';
elseif filetype_check_header(filename, [255 255 254])
  % FreeSurfer Triangle Surface Binary Format
  type = 'freesurfer_triangle_binary';	% there is also an ascii triangle format
  manufacturer = 'FreeSurfer';
  content = 'surface description';
elseif filetype_check_header(filename, [255 255 255])
  % Quadrangle File
  type = 'freesurfer_quadrangle'; % there is no ascii quadrangle format
  manufacturer = 'FreeSurfer';
  content = 'surface description';
elseif filetype_check_header(filename, [255 255 253]) && ~exist([filename(1:(end-4)) '.mat'], 'file')
  % "New" Quadrangle File
  type = 'freesurfer_quadrangle_new';
  manufacturer = 'FreeSurfer';
  content = 'surface description';
elseif filetype_check_extension(filename, '.curv') && filetype_check_header(filename, [255 255 255])
  % "New" Curv File
  type = 'freesurfer_curv_new';
  manufacturer = 'FreeSurfer';
  content = 'surface description';
elseif filetype_check_extension(filename, '.annot')
  % Freesurfer annotation file
  type = 'freesurfer_annot';
  manufacturer = 'FreeSurfer';
  content = 'parcellation annotation';
  
elseif filetype_check_extension(filename, '.txt') && numel(strfind(filename,'_nrs_')) == 1
  % This may be improved by looking into the file, rather than assuming the
  % filename has "_nrs_" somewhere. Also, distinction by the different file
  % types could be made
  type = 'bucn_nirs';
  manufacturer = 'BUCN';
  content = 'ascii formatted nirs data';
elseif filetype_check_extension(filename, '.nirs') && filetype_check_header(filename, 'MATLAB')
  % Homer is MATLAB software for NIRS processing, see http://www.nmr.mgh.harvard.edu/DOT/resources/homer2/home.htm
  type = 'homer_nirs';
  manufacturer = 'Homer';
  content = '(f)NIRS data';
elseif filetype_check_extension(filename, '.sd') && filetype_check_header(filename, 'MATLAB')
  % Homer is MATLAB software for NIRS processing, see http://www.nmr.mgh.harvard.edu/DOT/resources/homer2/home.htm
  type = 'homer_sd';
  manufacturer = 'Homer';
  content = 'source detector information';
  
  % known Artinis file format
elseif filetype_check_extension(filename, '.oxy3')  
  type = 'oxy3';
  manufacturer = 'Artinis Medical Systems';
  content = '(f)NIRS data';
  
  % known TETGEN file types, see http://tetgen.berlios.de/fformats.html
elseif any(filetype_check_extension(filename, {'.node' '.poly' '.smesh' '.ele' '.face' '.edge' '.vol' '.var' '.neigh'})) && exist(fullfile(p, [f '.node']), 'file') && filetype_check_ascii(fullfile(p, [f '.node']), 100) && exist(fullfile(p, [f '.poly']), 'file')
  type = 'tetgen_poly';
  manufacturer = 'TetGen, see http://tetgen.berlios.de';
  content = 'geometrical data desribed with piecewise linear complex';
elseif any(filetype_check_extension(filename, {'.node' '.poly' '.smesh' '.ele' '.face' '.edge' '.vol' '.var' '.neigh'})) && exist(fullfile(p, [f '.node']), 'file') && filetype_check_ascii(fullfile(p, [f '.node']), 100) && exist(fullfile(p, [f '.smesh']), 'file')
  type = 'tetgensmesh';
  manufacturer = 'TetGen, see http://tetgen.berlios.de';
  content = 'geometrical data desribed with simple piecewise linear complex';
elseif any(filetype_check_extension(filename, {'.node' '.poly' '.smesh' '.ele' '.face' '.edge' '.vol' '.var' '.neigh'})) && exist(fullfile(p, [f '.node']), 'file') && filetype_check_ascii(fullfile(p, [f '.node']), 100) && exist(fullfile(p, [f '.ele']), 'file')
  type = 'tetgen_ele';
  manufacturer = 'TetGen, see http://tetgen.berlios.de';
  content = 'geometrical data desribed with tetrahedra';
elseif any(filetype_check_extension(filename, {'.node' '.poly' '.smesh' '.ele' '.face' '.edge' '.vol' '.var' '.neigh'})) && exist(fullfile(p, [f '.node']), 'file') && filetype_check_ascii(fullfile(p, [f '.node']), 100) && exist(fullfile(p, [f '.face']), 'file')
  type = 'tetgen_face';
  manufacturer = 'TetGen, see http://tetgen.berlios.de';
  content = 'geometrical data desribed with triangular faces';
elseif any(filetype_check_extension(filename, {'.node' '.poly' '.smesh' '.ele' '.face' '.edge' '.vol' '.var' '.neigh'})) && exist(fullfile(p, [f '.node']), 'file') && filetype_check_ascii(fullfile(p, [f '.node']), 100) && exist(fullfile(p, [f '.edge']), 'file')
  type = 'tetgen_edge';
  manufacturer = 'TetGen, see http://tetgen.berlios.de';
  content = 'geometrical data desribed with boundary edges';
elseif any(filetype_check_extension(filename, {'.node' '.poly' '.smesh' '.ele' '.face' '.edge' '.vol' '.var' '.neigh'})) && exist(fullfile(p, [f '.node']), 'file') && filetype_check_ascii(fullfile(p, [f '.node']), 100) && exist(fullfile(p, [f '.vol']), 'file')
  type = 'tetgen_vol';
  manufacturer = 'TetGen, see http://tetgen.berlios.de';
  content = 'geometrical data desribed with maximum volumes';
elseif any(filetype_check_extension(filename, {'.node' '.poly' '.smesh' '.ele' '.face' '.edge' '.vol' '.var' '.neigh'})) && exist(fullfile(p, [f '.node']), 'file') && filetype_check_ascii(fullfile(p, [f '.node']), 100) && exist(fullfile(p, [f '.var']), 'file')
  type = 'tetgen_var';
  manufacturer = 'TetGen, see http://tetgen.berlios.de';
  content = 'geometrical data desribed with variant constraints for facets/segments';
elseif any(filetype_check_extension(filename, {'.node' '.poly' '.smesh' '.ele' '.face' '.edge' '.vol' '.var' '.neigh'})) && exist(fullfile(p, [f '.node']), 'file') && filetype_check_ascii(fullfile(p, [f '.node']), 100) && exist(fullfile(p, [f '.neigh']), 'file')
  type = 'tetgen_neigh';
  manufacturer = 'TetGen, see http://tetgen.berlios.de';
  content = 'geometrical data desribed with neighbors';
elseif any(filetype_check_extension(filename, {'.node' '.poly' '.smesh' '.ele' '.face' '.edge' '.vol' '.var' '.neigh'})) && exist(fullfile(p, [f '.node']), 'file') && filetype_check_ascii(fullfile(p, [f '.node']), 100)
  type = 'tetgen_node';
  manufacturer = 'TetGen, see http://tetgen.berlios.de';
  content = 'geometrical data desribed with only nodes';
  
  % some BrainSuite file formats, see http://brainsuite.bmap.ucla.edu/
elseif filetype_check_extension(filename, '.dfs') && filetype_check_header(filename, 'DFS_LE v2.0')
  type = 'brainsuite_dfs';
  manufacturer = 'BrainSuite, see http://brainsuite.bmap.ucla.edu';
  content = 'list of triangles and vertices';
elseif filetype_check_extension(filename, '.bst') && filetype_check_ascii(filename)
  type = 'brainsuite_dst';
  manufacturer = 'BrainSuite, see http://brainsuite.bmap.ucla.edu';
  content = 'a collection of files with geometrical data'; % it seems to be similar to a Caret *.spec file
elseif filetype_check_extension(filename, '.dfc') && filetype_check_header(filename, 'LONIDFC')
  type = 'loni_dfc';
  manufacturer = 'LONI'; % it is used in BrainSuite
  content = 'curvature information';
  
    % some BrainVISA file formats, see http://brainvisa.info
elseif filetype_check_extension(filename, '.mesh') && (filetype_check_header(filename, 'ascii') || filetype_check_header(filename, 'binarABCD') || filetype_check_header(filename, 'binarDCBA'))  % http://brainvisa.info/doc/documents-4.4/formats/mesh.pdf
  type = 'brainvisa_mesh';
  manufacturer = 'BrainVISA';
  content = 'vertices and triangles';
elseif filetype_check_extension(filename, '.minf') && filetype_check_ascii(filename)
  type = 'brainvisa_minf';
  manufacturer = 'BrainVISA';
  content = 'annotation/metadata';
  
  % some other known file types
elseif filetype_check_extension(filename, '.hdf5')
  type = 'gtec_hdf5';
  manufacturer = 'Guger Technologies, http://www.gtec.at';
  content = 'EEG';
elseif length(filename)>4 && exist([filename(1:(end-4)) '.mat'], 'file') && exist([filename(1:(end-4)) '.bin'], 'file')
  % this is a self-defined FCDC data format, consisting of two files
  % there is a MATLAB V6 file with the header and a binary file with the data (multiplexed, ieee-le, double)
  type = 'fcdc_matbin';
  manufacturer = 'Donders Centre for Cognitive Neuroimaging';
  content = 'multiplexed electrophysiology data';
elseif filetype_check_extension(filename, '.lay')
  type = 'layout';
  manufacturer = 'Donders Centre for Cognitive Neuroimaging';
  content = 'layout of channels for plotting';
elseif filetype_check_extension(filename, '.stl')
  type = 'stl';
  manufacturer = 'various';
  content = 'stereo litography file';
elseif filetype_check_extension(filename, '.obj')
  type = 'obj';
  manufacturer = 'Wavefront Technologies';
  content = 'Wavefront OBJ';
elseif filetype_check_extension(filename, '.dcm') || filetype_check_extension(filename, '.ima') || filetype_check_header(filename, 'DICM', 128)
  type = 'dicom';
  manufacturer = 'Dicom';
  content = 'image data';
elseif filetype_check_extension(filename, '.trl')
  type = 'fcdc_trl';
  manufacturer = 'Donders Centre for Cognitive Neuroimaging';
  content = 'trial definitions';
elseif filetype_check_extension(filename, '.bdf') && filetype_check_header(filename, [255 'BIOSEMI'])
  type = 'biosemi_bdf';
  manufacturer = 'Biosemi Data Format';
  content = 'electrophysiological data';
elseif filetype_check_extension(filename, '.edf')
  type = 'edf';
  manufacturer = 'European Data Format';
  content = 'electrophysiological data';
elseif filetype_check_extension(filename, '.gdf') && filetype_check_header(filename, 'GDF')
  type = 'gdf';
  manufacturer = 'BIOSIG - Alois Schloegl';
  content = 'biosignals';
elseif filetype_check_extension(filename, '.mat') && filetype_check_header(filename, 'MATLAB') && filetype_check_spmeeg_mat(filename)
  type = 'spmeeg_mat';
  manufacturer = 'Wellcome Trust Centre for Neuroimaging, UCL, UK';
  content = 'electrophysiological data';
elseif filetype_check_extension(filename, '.mat') && filetype_check_header(filename, 'MATLAB') && filetype_check_gtec_mat(filename)
  type = 'gtec_mat';
  manufacturer = 'Guger Technologies, http://www.gtec.at';
  content = 'electrophysiological data';
elseif filetype_check_extension(filename, '.mat') && filetype_check_header(filename, 'MATLAB') && filetype_check_ced_spike6mat(filename)
  type = 'ced_spike6mat';
  manufacturer = 'Cambridge Electronic Design Limited';
  content = 'electrophysiological data';
elseif filetype_check_extension(filename, '.mat') && filetype_check_header(filename, 'MATLAB') && filetype_check_neuroomega_mat(filename)
  type = 'neuroomega_mat';
  manufacturer = 'Alpha Omega';
  content = 'electrophysiological data';
elseif filetype_check_extension(filename, '.mat') && filetype_check_header(filename, 'MATLAB')
  type = 'matlab';
  manufacturer = 'MATLAB';
  content = 'MATLAB binary data';
elseif filetype_check_header(filename, 'RIFF', 0) && filetype_check_header(filename, 'WAVE', 8)
  type = 'riff_wave';
  manufacturer = 'Microsoft';
  content = 'audio';
elseif filetype_check_extension(filename, '.txt') && filetype_check_header(filename, 'Site')
  type = 'easycap_txt';
  manufacturer = 'Easycap';
  content = 'electrode positions';
elseif filetype_check_extension(filename, '.txt')
  type = 'ascii_txt';
  manufacturer = '';
  content = '';
elseif filetype_check_extension(filename, '.pol')
  type = 'polhemus_fil';
  manufacturer = 'Functional Imaging Lab, London, UK';
  content = 'headshape points';
elseif filetype_check_extension(filename, '.set')
  type = 'eeglab_set';
  manufacturer = 'Swartz Center for Computational Neuroscience, San Diego, USA';
  content = 'electrophysiological data';
elseif filetype_check_extension(filename, '.erp')
  type = 'eeglab_erp';
  manufacturer = 'Swartz Center for Computational Neuroscience, San Diego, USA';
  content = 'electrophysiological data';
elseif filetype_check_extension(filename, '.t') && filetype_check_header(filename, '%%BEGINHEADER')
  type = 'mclust_t';
  manufacturer = 'MClust';
  content = 'sorted spikes';
elseif filetype_check_header(filename, 26)
  type = 'nimh_cortex';
  manufacturer = 'NIMH Laboratory of Neuropsychology, http://www.cortex.salk.edu';
  content = 'events and eye channels';
elseif filetype_check_extension(filename, '.foci') && filetype_check_header(filename, '<?xml')
  type = 'caret_foci';
  manufacturer = 'Caret and ConnectomeWB';
elseif filetype_check_extension(filename, '.border') && filetype_check_header(filename, '<?xml')
  type = 'caret_border';
  manufacturer = 'Caret and ConnectomeWB';
elseif filetype_check_extension(filename, '.spec') && (filetype_check_header(filename, '<?xml') || filetype_check_header(filename, 'BeginHeader'))
  type = 'caret_spec';
  manufacturer = 'Caret and ConnectomeWB';
elseif filetype_check_extension(filename, '.gii') && ~isempty(strfind(filename, '.coord.')) && filetype_check_header(filename, '<?xml')
  type = 'caret_coord';
  manufacturer = 'Caret and ConnectomeWB';
elseif filetype_check_extension(filename, '.gii') && ~isempty(strfind(filename, '.topo.')) && filetype_check_header(filename, '<?xml')
  type = 'caret_topo';
  manufacturer = 'Caret and ConnectomeWB';
elseif filetype_check_extension(filename, '.gii') && ~isempty(strfind(filename, '.surf.')) && filetype_check_header(filename, '<?xml')
  type = 'caret_surf';
  manufacturer = 'Caret and ConnectomeWB';
elseif filetype_check_extension(filename, '.gii') && ~isempty(strfind(filename, '.label.')) && filetype_check_header(filename, '<?xml')
  type = 'caret_label';
  manufacturer = 'Caret and ConnectomeWB';
elseif filetype_check_extension(filename, '.gii') && ~isempty(strfind(filename, '.func.')) && filetype_check_header(filename, '<?xml')
  type = 'caret_func';
  manufacturer = 'Caret and ConnectomeWB';
elseif filetype_check_extension(filename, '.gii') && ~isempty(strfind(filename, '.shape.')) && filetype_check_header(filename, '<?xml')
  type = 'caret_shape';
  manufacturer = 'Caret and ConnectomeWB';
elseif filetype_check_extension(filename, '.gii') && filetype_check_header(filename, '<?xml')
  type = 'gifti';
  manufacturer = 'Neuroimaging Informatics Technology Initiative';
  content = 'tesselated surface description';
elseif filetype_check_extension(filename, '.v')
  type = 'vista';
  manufacturer = 'University of British Columbia, Canada, http://www.cs.ubc.ca/nest/lci/vista/vista.html';
  content = 'A format for computer vision research, contains meshes or volumes';
elseif filetype_check_extension(filename, '.tet')
  type = 'tet';
  manufacturer = 'a.o. INRIA, see http://shapes.aimatshape.net/';
  content = 'tetraedral mesh';
elseif filetype_check_extension(filename, '.nc')
  type = 'netmeg';
  manufacturer = 'Center for Biomedical Research Excellence (COBRE), see http://cobre.mrn.org/megsim/tools/netMEG/netMEG.html';
  content = 'MEG data';
elseif filetype_check_extension(filename, 'trk')
  type = 'trackvis_trk';
  manufacturer = 'Martinos Center for Biomedical Imaging, see http://www.trackvis.org';
  content = 'fiber tracking data from diffusion MR imaging';
elseif filetype_check_extension(filename, '.xml') && filetype_check_header(filename, '<EEGMarkerList', 39)
  type = 'localite_pos';
  manufacturer = 'Localite';
  content = 'EEG electrode positions';
elseif filetype_check_extension(filename, '.mbi')
  type = 'manscan_mbi';
  manufacturer = 'MANSCAN';
  content  = 'EEG header';
elseif filetype_check_extension(filename, '.mb2')
  type = 'manscan_mb2';
  manufacturer = 'MANSCAN';
  content  = 'EEG data';
elseif filetype_check_header(filename, 'ply')
  type = 'ply';
  manufacturer = 'Stanford Triangle Format';
  content = 'three dimensional data from 3D scanners, see http://en.wikipedia.org/wiki/PLY_(file_format)';
elseif filetype_check_extension(filename, '.csv')
  type = 'csv';
  manufacturer = 'Generic';
  content = 'Comma-separated values, see http://en.wikipedia.org/wiki/Comma-separated_values';
elseif filetype_check_extension(filename, '.ah5')
    type = 'AnyWave';
    manufacturer = 'AnyWave, http://meg.univ-amu.fr/wiki/AnyWave';
    content = 'MEG/SEEG/EEG data';
elseif (isdir(filename) && exist(fullfile(p, [d '.EEG.Poly5']), 'file')) || filetype_check_extension(filename, '.Poly5')
    type = 'tmsi_poly5';
    manufacturer = 'TMSi PolyBench';
    content = 'EEG';
elseif (isdir(filename) && exist(fullfile(filename, 'DataSetSession.xml'), 'file') && exist(fullfile(filename, 'DataSetProtocol.xml'), 'file'))
    type = 'mega_neurone';
    manufacturer = 'Mega - http://www.megaemg.com';
    content = 'EEG';
elseif filetype_check_extension(filename, '.e') 
  type = 'nervus_eeg';  % Nervus/Nicolet EEG files
  manufacturer = 'Natus';
  content = 'EEG';
elseif filetype_check_extension(filename, '.m00')
  type = 'nihonkohden_m00';
  manufacturer = 'Nihon Kohden';
  content = 'continuous EEG';
elseif filetype_check_extension(filename, '.mgrid')
  type = 'bioimage_mgrid';
  manufacturer = 'Bioimage Suite';
  content = 'electrode positions';
end


%%%%%%%%%%%%%%%%%%%%%%%%%%%%%%%%%%%%%%%%%%%%%%%%%%%%%%%%%%%%%%%%%%%%%%%%%%%%%%
% finished determining the filetype
%%%%%%%%%%%%%%%%%%%%%%%%%%%%%%%%%%%%%%%%%%%%%%%%%%%%%%%%%%%%%%%%%%%%%%%%%%%%%%

if strcmp(type, 'unknown')
  if ~exist(filename, 'file') && ~exist(filename, 'dir')
    ft_warning('file or directory "%s" does not exist, could not determine fileformat', filename);
  else
    ft_warning('could not determine filetype of %s', filename);
  end
end

if ~isempty(desired)
  % return a boolean value instead of a descriptive string
  type = strcmp(type, desired);
end

% remember the current input and output arguments, so that they can be
% reused on a subsequent call in case the same input argument is given
current_argout = {type};
if isempty(previous_argin) && ~strcmp(type, 'unknown')
  previous_argin  = current_argin;
  previous_argout = current_argout;
  previous_pwd    = current_pwd;
elseif  isempty(previous_argin) && (exist(filename,'file') || exist(filename,'dir')) && strcmp(type, 'unknown') % if the type is unknown, but the file or dir exists, save the current output
  previous_argin  = current_argin;
  previous_argout = current_argout;
  previous_pwd    = current_pwd;
else
  % don't remember in case unknown
  previous_argin  = [];
  previous_argout = [];
  previous_pwd    = [];
end

return % filetype main()


%%%%%%%%%%%%%%%%%%%%%%%%%%%%%%%%%%%%%%%%%%%%%%%%%%%%%%%%%%%%%%%%%%%%%%%%%%%%%%
% SUBFUNCTION that helps in deciding whether a directory with files should
% be treated as a "dataset". This function returns a logical 1 (TRUE) if more
% than half of the element of a vector are nonzero number or are 1 or TRUE.
%%%%%%%%%%%%%%%%%%%%%%%%%%%%%%%%%%%%%%%%%%%%%%%%%%%%%%%%%%%%%%%%%%%%%%%%%%%%%%
function y = most(x)
x = x(~isnan(x(:)));
y = sum(x==0)<ceil(length(x)/2);

%%%%%%%%%%%%%%%%%%%%%%%%%%%%%%%%%%%%%%%%%%%%%%%%%%%%%%%%%%%%%%%%%%%%%%%%%%%%%%
% SUBFUNCTION that always returns a true value
%%%%%%%%%%%%%%%%%%%%%%%%%%%%%%%%%%%%%%%%%%%%%%%%%%%%%%%%%%%%%%%%%%%%%%%%%%%%%%
function y = filetype_true(varargin)
y = 1;

%%%%%%%%%%%%%%%%%%%%%%%%%%%%%%%%%%%%%%%%%%%%%%%%%%%%%%%%%%%%%%%%%%%%%%%%%%%%%%
% SUBFUNCTION that checks for CED spike6 mat file
%%%%%%%%%%%%%%%%%%%%%%%%%%%%%%%%%%%%%%%%%%%%%%%%%%%%%%%%%%%%%%%%%%%%%%%%%%%%%%
function res = filetype_check_ced_spike6mat(filename)
res = 1;
var = whos('-file', filename);

% Check whether all the variables in the file are structs (representing channels)
if ~all(strcmp('struct', unique({var(:).class})) == 1)
  res = 0;
  return;
end

var = load(filename, var(1).name);
var = struct2cell(var);

% Check whether the fields of the first struct have some particular names
fnames = {
  'title'
  'comment'
  'interval'
  'scale'
  'offset'
  'units'
  'start'
  'length'
  'values'
  'times'
  };

res = (numel(intersect(fieldnames(var{1}), fnames)) >= 5);

%%%%%%%%%%%%%%%%%%%%%%%%%%%%%%%%%%%%%%%%%%%%%%%%%%%%%%%%%%%%%%%%%%%%%%%%%%%%%%
% SUBFUNCTION that checks for a SPM eeg/meg mat file
%%%%%%%%%%%%%%%%%%%%%%%%%%%%%%%%%%%%%%%%%%%%%%%%%%%%%%%%%%%%%%%%%%%%%%%%%%%%%%
function res = filetype_check_spmeeg_mat(filename)
% check for the accompanying *.dat file
res = exist([filename(1:(end-4)) '.dat'], 'file');
if ~res, return; end
% check the content of the *.mat file
var = whos('-file', filename);
res = res && numel(var)==1;
res = res && strcmp('D', getfield(var, {1}, 'name'));
res = res && strcmp('struct', getfield(var, {1}, 'class'));

%%%%%%%%%%%%%%%%%%%%%%%%%%%%%%%%%%%%%%%%%%%%%%%%%%%%%%%%%%%%%%%%%%%%%%%%%%%%%%
% SUBFUNCTION that checks for a GTEC mat file
%%%%%%%%%%%%%%%%%%%%%%%%%%%%%%%%%%%%%%%%%%%%%%%%%%%%%%%%%%%%%%%%%%%%%%%%%%%%%%
function res = filetype_check_gtec_mat(filename)
% check the content of the *.mat file
var = whos('-file', filename);
res = length(intersect({'log', 'names'}, {var.name}))==2;

%%%%%%%%%%%%%%%%%%%%%%%%%%%%%%%%%%%%%%%%%%%%%%%%%%%%%%%%%%%%%%%%%%%%%%%%%%%%%%
% SUBFUNCTION that checks the presence of a specified file in a directory
%%%%%%%%%%%%%%%%%%%%%%%%%%%%%%%%%%%%%%%%%%%%%%%%%%%%%%%%%%%%%%%%%%%%%%%%%%%%%%
function res = filetype_check_dir(p, filename)
if ~isempty(p)
  d = dir(p);
else
  d = dir;
end
res = any(strcmp(filename,{d.name}));

%%%%%%%%%%%%%%%%%%%%%%%%%%%%%%%%%%%%%%%%%%%%%%%%%%%%%%%%%%%%%%%%%%%%%%%%%%%%%%
% SUBFUNCTION that checks for NeuroOmega mat file
%%%%%%%%%%%%%%%%%%%%%%%%%%%%%%%%%%%%%%%%%%%%%%%%%%%%%%%%%%%%%%%%%%%%%%%%%%%%%%
function res = filetype_check_neuroomega_mat(filename)
res=~isempty(regexp(filename,'[RL]T[1-5]D[-]{0,1}\d+\.\d+([+-]M){0,1}F\d+\.mat','once'));

%%%%%%%%%%%%%%%%%%%%%%%%%%%%%%%%%%%%%%%%%%%%%%%%%%%%%%%%%%%%%%%%%%%%%%%%%%%%%%
% SUBFUNCTION that checks whether the directory is neuralynx_cds
%%%%%%%%%%%%%%%%%%%%%%%%%%%%%%%%%%%%%%%%%%%%%%%%%%%%%%%%%%%%%%%%%%%%%%%%%%%%%%
function res = filetype_check_neuralynx_cds(filename)

res=false;
files=dir(filename);
dirlist=files([files.isdir]);

% 1) check for a subdirectory with extension .lfp, .mua or .spike
haslfp   = any(filetype_check_extension({dirlist.name}, 'lfp'));
hasmua   = any(filetype_check_extension({dirlist.name}, 'mua'));
hasspike = any(filetype_check_extension({dirlist.name}, 'spike'));

% 2) check for each of the subdirs being a neuralynx_ds
if haslfp || hasmua || hasspike
  sel=find(filetype_check_extension({dirlist.name}, 'lfp')+...
    filetype_check_extension({dirlist.name}, 'mua')+...
    filetype_check_extension({dirlist.name}, 'spike'));
  
  neuralynxdirs=cell(1,length(sel));
  
  for n=1:length(sel)
    neuralynxdirs{n}=fullfile(filename, dirlist(sel(n)).name);
  end
  
  res=any(ft_filetype(neuralynxdirs, 'neuralynx_ds'));
end

%%%%%%%%%%%%%%%%%%%%%%%%%%%%%%%%%%%%%%%%%%%%%%%%%%%%%%%%%%%%%%%%%%%%%%%%%%%%%%
% SUBFUNCTION that checks whether the file contains only ascii characters
%%%%%%%%%%%%%%%%%%%%%%%%%%%%%%%%%%%%%%%%%%%%%%%%%%%%%%%%%%%%%%%%%%%%%%%%%%%%%%
function res = filetype_check_ascii(filename, len)
% See http://en.wikipedia.org/wiki/ASCII
if exist(filename, 'file')
  fid = fopen(filename, 'rt');
  bin = fread(fid, len, 'uint8=>uint8');
  fclose(fid);
  printable = bin>31 & bin<127;  % the printable characters, represent letters, digits, punctuation marks, and a few miscellaneous symbols
  special   = bin==10 | bin==13 | bin==11; % line feed, form feed, tab
  res = all(printable | special);
else
  % always return true if the file does not (yet) exist, this is important
  % for determining the format to which data should be written
  res = 1;
end<|MERGE_RESOLUTION|>--- conflicted
+++ resolved
@@ -314,12 +314,10 @@
   type = 'neuromag_maxfilterlog'; 
   manufacturer = 'Neuromag';
   content = 'MaxFilter log information';
-<<<<<<< HEAD
 elseif filetype_check_extension(filename, '.pos') && filetype_check_header(filename, ' Time       q1      ', 0)
   type = 'neuromag_headpos'; 
   manufacturer = 'Neuromag';
   content = 'MaxFilter head position information';  
-=======
 elseif filetype_check_extension(filename, '.iso') && filetype_check_header(filename, char([0 0 0 100]))
   type = 'neuromag_iso'; 
   manufacturer = 'Neuromag';
@@ -328,7 +326,6 @@
   type = 'neuromag_cal'; 
   manufacturer = 'Neuromag';
   content = 'Fine calibration';
->>>>>>> fda29520
   
   % known Yokogawa file types
 elseif filetype_check_extension(filename, '.ave') || filetype_check_extension(filename, '.sqd')
