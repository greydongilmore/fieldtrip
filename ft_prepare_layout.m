--- conflicted
+++ resolved
@@ -1203,24 +1203,7 @@
 
 % remove the balancing from the sensor definition, e.g. 3rd order gradients, PCA-cleaned data or ICA projections
 % this not only removed the linear projections, but also ensures that the channel labels are correctly named
-<<<<<<< HEAD
-if isfield(sens, 'chanposorg')
-  chanposorg = sens.chanposorg;
-else
-  chanposorg = [];
-end
-if isfield(sens, 'balance') && ~strcmp(sens.balance.current, 'none')
-  sens = undobalancing(sens);
-  if size(chanposorg, 1) == numel(sens.label)
-    sens.chanpos = chanposorg;
-  end
-  % In case not all the locations have NaNs it might still be useful to plot them
-  % But perhaps it'd be better to have any(any
-elseif any(all(isnan(sens.chanpos)))
-  [sel1, sel2] = match_str(sens.label, sens.labelorg);
-  sens.chanpos = chanposorg(sel2, :);
-  sens.label   = sens.labelorg(sel2);
-=======
+
 if isfield(sens, 'chanposold')
     chanposold = sens.chanposold;
 else
@@ -1237,7 +1220,6 @@
     [sel1, sel2] = match_str(sens.label, sens.labelold);
     sens.chanpos = chanposold(sel2, :);
     sens.label   = sens.labelold(sel2);
->>>>>>> cee04f52
 end
 
 fprintf('creating layout for %s system\n', ft_senstype(sens));
