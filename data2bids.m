--- conflicted
+++ resolved
@@ -161,6 +161,13 @@
 % See also FT_DATAYPE_RAW, FT_DATAYPE_VOLUME, FT_DATATYPE_SENS, FT_DEFINETRIAL,
 % FT_PREPROCESSING, FT_READ_MRI
 
+%%%%%%%%%%%%%%%%%%%%%%%%%%%%%%%%%%%%%%%%%%%%%%%%%%%%%%%%%%%%%%%%%%%%%%%%%%%%%%
+% Undocumented options exist for converting EMG and video data to BIDS.
+%
+% These data types are currently (Aug 2019) not supported in the BIDS specification,
+% nevertheless this function converts them in a very similar way as other data types.
+%%%%%%%%%%%%%%%%%%%%%%%%%%%%%%%%%%%%%%%%%%%%%%%%%%%%%%%%%%%%%%%%%%%%%%%%%%%%%%
+
 % Copyright (C) 2018-2019, Robert Oostenveld
 %
 % This file is part of FieldTrip, see http://www.fieldtriptoolbox.org
@@ -250,6 +257,9 @@
 
 cfg.emg                     = ft_getopt(cfg, 'emg');
 cfg.emg.writesidecar        = ft_getopt(cfg.emg, 'writesidecar', 'yes');      % whether to write the sidecar file
+
+cfg.video                   = ft_getopt(cfg, 'video');
+cfg.video.writesidecar      = ft_getopt(cfg.video, 'writesidecar', 'yes');    % whether to write the sidecar file
 
 cfg.channels                = ft_getopt(cfg, 'channels');
 cfg.channels.writesidecar   = ft_getopt(cfg.channels, 'writesidecar', 'yes'); % whether to write the sidecar file
@@ -447,6 +457,14 @@
 cfg.emg.EMGPlacementScheme                = ft_getopt(cfg.emg, 'EMGPlacementScheme'                );
 cfg.emg.EMGReference                      = ft_getopt(cfg.emg, 'EMGReference'                      );
 cfg.emg.EMGGround                         = ft_getopt(cfg.emg, 'EMGGround'                         );
+
+%% video is not part of the official BIDS specification
+cfg.video.FrameRate                       = ft_getopt(cfg.video, 'FrameRate'           );
+cfg.video.Width                           = ft_getopt(cfg.video, 'Width'               );
+cfg.video.Height                          = ft_getopt(cfg.video, 'Height'              );
+cfg.video.BitsPerPixel                    = ft_getopt(cfg.video, 'BitsPerPixel'        );
+cfg.video.AudioSampleRate                 = ft_getopt(cfg.video, 'AudioSampleRate'     );
+cfg.video.AudioChannelCount               = ft_getopt(cfg.video, 'AudioChannelCount'   );
 
 %% information for the coordsystem.json file for MEG, EEG and iEEG
 cfg.coordsystem.MEGCoordinateSystem                             = ft_getopt(cfg.coordsystem, 'MEGCoordinateSystem'                            ); % REQUIRED. Defines the coordinate system for the MEG sensors. See Appendix VIII: preferred names of Coordinate systems. If "Other", provide definition of the coordinate system in [MEGCoordinateSystemDescription].
@@ -614,6 +632,7 @@
 need_eeg_json         = false;
 need_ieeg_json        = false;
 need_emg_json         = false;
+need_video_json       = false;
 need_events_tsv       = false; % for behavioral experiments
 need_electrodes_tsv   = false; % only needed when actually present as cfg.electrodes, data.elec or as cfg.elec
 
@@ -676,9 +695,6 @@
       % use the triggers as specified in the cfg
       trigger = cfg.trigger.event;
     end
-<<<<<<< HEAD
-    need_eeg_json = true;
-=======
     if isequal(cfg.datatype, 'eeg')
       need_eeg_json = true;
     elseif isequal(cfg.datatype, 'ieeg')
@@ -689,7 +705,6 @@
       ft_warning('assuming that the dataset represents EEG');
       need_eeg_json = true;
     end
->>>>>>> f4865fc7
     
   case 'raw'
     % the input data structure contains raw electrophysiology data
@@ -717,8 +732,6 @@
       % use the triggers as specified in the cfg
       trigger = cfg.trigger.event;
     end
-<<<<<<< HEAD
-=======
     try
       % try to get the electrode definition, either from the data or from the configuration
       tmpcfg = keepfields(cfg, {'elec'});
@@ -728,7 +741,6 @@
     catch
       need_electrodes_tsv = false;
     end
->>>>>>> f4865fc7
     
     if ft_senstype(varargin{1}, 'ctf') || ft_senstype(varargin{1}, 'neuromag')
       % use the subsequent MEG-specific metadata handling for the JSON and TSV sidecar files
@@ -737,6 +749,11 @@
     
   case 'presentation_log'
     need_events_tsv = true;
+    
+  case 'video'
+    need_video_json = true;
+    video = VideoReader(cfg.dataset);
+    audio = audioinfo(cfg.dataset);
     
   otherwise
     % the file on disk contains raw electrophysiology data
@@ -767,7 +784,6 @@
     
 end % switch typ
 
-<<<<<<< HEAD
 if need_meg_json || need_eeg_json || need_ieeg_json
   try
     % try to get the electrode definition, either from data.elec or from cfg.elec
@@ -785,17 +801,15 @@
   end
 end
 
-need_events_tsv       = need_events_tsv || need_meg_json || need_eeg_json || need_ieeg_json || (need_mri_json && (contains(cfg.outputfile, 'task') || ~isempty(cfg.TaskName) || ~isempty(cfg.task)));
-need_channels_tsv     = need_meg_json || need_eeg_json || need_ieeg_json;
-need_coordsystem_json = need_meg_json || need_electrodes_tsv;
-=======
 need_events_tsv       = need_events_tsv || need_meg_json || need_eeg_json || need_ieeg_json || need_emg_json || (need_mri_json && (contains(cfg.outputfile, 'task') || ~isempty(cfg.TaskName) || ~isempty(cfg.task)));
 need_channels_tsv     = need_meg_json || need_eeg_json || need_ieeg_json || need_emg_json;
-need_coordsystem_json = need_meg_json; % FIXME this is also needed when EEG and iEEG electrodes are present
->>>>>>> f4865fc7
+need_coordsystem_json = need_meg_json || need_electrodes_tsv;
 
 if need_emg_json
   ft_warning('EMG is not yet part of the official BIDS specification');
+  cfg.dataset_description.BIDSVersion = 'n/a';
+elseif need_video_json
+  ft_warning('Video is not yet part of the official BIDS specification');
   cfg.dataset_description.BIDSVersion = 'n/a';
 end
 
@@ -809,6 +823,7 @@
 eeg_json         = [];
 ieeg_json        = [];
 emg_json         = [];
+video_json       = [];
 events_tsv       = [];
 channels_tsv     = [];
 electrodes_tsv   = [];
@@ -848,6 +863,11 @@
 fn = fieldnames(cfg.emg);
 fn = fn(~cellfun(@isempty, regexp(fn, '^[A-Z].*')));
 emg_settings = keepfields(cfg.emg, fn);
+
+% make the relevant selection, all json fields start with a capital letter
+fn = fieldnames(cfg.video);
+fn = fn(~cellfun(@isempty, regexp(fn, '^[A-Z].*')));
+video_settings = keepfields(cfg.video, fn);
 
 % make the relevant selection, all json fields start with a capital letter
 fn = fieldnames(cfg.coordsystem);
@@ -938,8 +958,6 @@
   ieeg_json.RecordingDuration          = (hdr.nTrials*hdr.nSamples)/hdr.Fs;
   ieeg_json.EpochLength                = hdr.nSamples/hdr.Fs;
   
-<<<<<<< HEAD
-=======
   % merge the information specified by the user with that from the data
   % in case fields appear in both, the first input overrules the second
   ieeg_json = mergeconfig(ieeg_settings,    ieeg_json, false);
@@ -955,15 +973,20 @@
   emg_json.RecordingDuration          = (hdr.nTrials*hdr.nSamples)/hdr.Fs;
   emg_json.EpochLength                = hdr.nSamples/hdr.Fs;
   
->>>>>>> f4865fc7
   % merge the information specified by the user with that from the data
   % in case fields appear in both, the first input overrules the second
   emg_json = mergeconfig(emg_settings,     emg_json, false);
   emg_json = mergeconfig(generic_settings, emg_json, false);
 end
 
-<<<<<<< HEAD
-=======
+%% need_video_json
+if need_video_json
+  video_json = keepfields(struct(video), {'FrameRate', 'Width', 'Height', 'Duration'});
+  video_json.AudioSampleRate    = audio.SampleRate;
+  video_json.AudioDuration      = audio.Duration;
+  video_json.AudioChannelCount  = audio.NumChannels;
+end
+
 %% need_coordsystem_json
 if need_coordsystem_json
   if ft_senstype(hdr.grad, 'ctf')
@@ -993,7 +1016,6 @@
   end
 end % if need_coordsystem_json
 
->>>>>>> f4865fc7
 %% need_channels_tsv
 if need_channels_tsv
   % start with an empty table
@@ -1234,11 +1256,7 @@
       events_tsv = sortrows(events_tsv, 'onset');
     end
     
-<<<<<<< HEAD
-  elseif need_meg_json || need_eeg_json || need_ieeg_json
-=======
   elseif need_meg_json || need_eeg_json || need_ieeg_json || need_emg_json
->>>>>>> f4865fc7
     % merge the events from the trigger channel with those from the (optional) presentation file
     
     if istable(cfg.events.trl)
@@ -1477,11 +1495,12 @@
 %%%%%%%%%%%%%%%%%%%%%%%%%%%%%%%%%%%%%%%%%%%%%%%%%%%%%%%%%%%%%%%%%%%%%%%%%%%%%%
 
 % remove fields that have an empty value
-mri_json  = remove_empty(mri_json);
-meg_json  = remove_empty(meg_json);
-eeg_json  = remove_empty(eeg_json);
-ieeg_json = remove_empty(ieeg_json);
-emg_json  = remove_empty(emg_json);
+mri_json   = remove_empty(mri_json);
+meg_json   = remove_empty(meg_json);
+eeg_json   = remove_empty(eeg_json);
+ieeg_json  = remove_empty(ieeg_json);
+emg_json   = remove_empty(emg_json);
+video_json = remove_empty(video_json);
 
 if ~isempty(mri_json)
   filename = corresponding_json(cfg.outputfile);ls
@@ -1601,6 +1620,31 @@
       write_json(filename, emg_json);
     case 'merge'
       write_json(filename, mergeconfig(emg_json, existing, false));
+    case 'no'
+      % do nothing
+    otherwise
+      ft_error('incorrect option for cfg.emg.writesidecar');
+  end % switch
+end
+
+if ~isempty(video_json)
+  filename = corresponding_json(cfg.outputfile);
+  if isfile(filename)
+    existing = read_json(filename);
+  else
+    existing = [];
+  end
+  switch cfg.video.writesidecar
+    case 'yes'
+      if ~isempty(existing)
+        ft_warning('not overwriting the existing and non-empty file ''%s''', filename);
+      else
+        write_json(filename, video_json);
+      end
+    case 'replace'
+      write_json(filename, video_json);
+    case 'merge'
+      write_json(filename, mergeconfig(video_json, existing, false));
     case 'no'
       % do nothing
     otherwise
@@ -2073,6 +2117,8 @@
     dir = 'ieeg';
   case {'emg'} % this could also include 'channels'
     dir = 'emg';
+  case {'video'}
+    dir = 'video';
   otherwise
     ft_error('unrecognized data type "%s"', typ);
 end
